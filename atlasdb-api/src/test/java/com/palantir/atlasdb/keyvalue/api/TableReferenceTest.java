--- conflicted
+++ resolved
@@ -59,48 +59,15 @@
 
     @Test
     public void sizeInBytesForTableReferenceWithEmptyNamespaceIsSizeOfAsciiTableName() {
-<<<<<<< HEAD
-        assertThat(TableReference.createWithEmptyNamespace("").sizeInBytes()).isEqualTo(0);
-        assertThat(TableReference.createWithEmptyNamespace("FOO").sizeInBytes()).isEqualTo(3 * Character.BYTES);
-        assertThat(TableReference.createWithEmptyNamespace("FOOBA").sizeInBytes())
-                .isEqualTo(5 * Character.BYTES);
-=======
         assertThat(TableReference.createWithEmptyNamespace("").sizeInBytes()).isEqualTo(Character.BYTES);
         assertThat(TableReference.createWithEmptyNamespace("FOO").sizeInBytes()).isEqualTo(4L * Character.BYTES);
         assertThat(TableReference.createWithEmptyNamespace("FOOBA").sizeInBytes())
                 .isEqualTo(6 * Character.BYTES);
->>>>>>> 30cd296a
     }
 
     @Test
     public void sizeInBytesForTableReferenceWithAsciiNamespaceAndTableNameIsCorrect() {
         assertThat(TableReference.create(Namespace.create("FOO"), "").sizeInBytes())
-<<<<<<< HEAD
-                .isEqualTo(3 * Character.BYTES);
-        assertThat(TableReference.create(Namespace.create("FOO"), "BAR").sizeInBytes())
-                .isEqualTo(6 * Character.BYTES);
-        assertThat(TableReference.create(Namespace.create("FOO"), "BABAZ").sizeInBytes())
-                .isEqualTo(8 * Character.BYTES);
-        assertThat(TableReference.create(Namespace.create("FOOBAR"), "BAZ").sizeInBytes())
-                .isEqualTo(9 * Character.BYTES);
-    }
-
-    @Test
-    public void orderOfSizeInBytesOfValuesWithSameNamespaceFollowsTableNameSizeOrder() {
-        Namespace namespace = Namespace.create("TestNameSpace");
-        assertThat(TableReference.create(namespace, "smallerTableName").sizeInBytes())
-                .isLessThan(TableReference.create(namespace, "largerTableNamePadding")
-                        .sizeInBytes());
-    }
-
-    @Test
-    public void orderOfSizeInBytesOfValuesWithSameTableNameFollowsNamespaceOrder() {
-        String tableName = "tableName";
-        assertThat(TableReference.create(Namespace.create("smallerNamespace"), tableName)
-                        .sizeInBytes())
-                .isLessThan(TableReference.create(Namespace.create("largerNamespacePadding"), tableName)
-                        .sizeInBytes());
-=======
                 .isEqualTo(4 * Character.BYTES);
         assertThat(TableReference.create(Namespace.create("FO"), "BAR").sizeInBytes())
                 .isEqualTo(6 * Character.BYTES);
@@ -110,6 +77,5 @@
                 .isEqualTo(9 * Character.BYTES);
         assertThat(TableReference.create(Namespace.create("FOOBAR"), "BAZ").sizeInBytes())
                 .isEqualTo(10 * Character.BYTES);
->>>>>>> 30cd296a
     }
 }