/*
 * (c) Copyright 2018 Palantir Technologies Inc. All rights reserved.
 *
 * Licensed under the Apache License, Version 2.0 (the "License");
 * you may not use this file except in compliance with the License.
 * You may obtain a copy of the License at
 *
 *     http://www.apache.org/licenses/LICENSE-2.0
 *
 * Unless required by applicable law or agreed to in writing, software
 * distributed under the License is distributed on an "AS IS" BASIS,
 * WITHOUT WARRANTIES OR CONDITIONS OF ANY KIND, either express or implied.
 * See the License for the specific language governing permissions and
 * limitations under the License.
 */
package com.palantir.atlasdb.transaction.impl;

import static com.palantir.logsafe.testing.Assertions.assertThatLoggableExceptionThrownBy;
import static org.assertj.core.api.Assertions.assertThat;
import static org.assertj.core.api.Assertions.assertThatCode;
import static org.assertj.core.api.Assertions.assertThatExceptionOfType;
import static org.assertj.core.api.Assertions.assertThatThrownBy;
import static org.assertj.core.api.Assertions.fail;
import static org.mockito.ArgumentMatchers.any;
import static org.mockito.ArgumentMatchers.anyLong;
import static org.mockito.ArgumentMatchers.eq;
import static org.mockito.Mockito.doReturn;
import static org.mockito.Mockito.doThrow;
import static org.mockito.Mockito.mock;
import static org.mockito.Mockito.never;
import static org.mockito.Mockito.spy;
import static org.mockito.Mockito.times;
import static org.mockito.Mockito.verify;
import static org.mockito.Mockito.verifyNoInteractions;
import static org.mockito.Mockito.when;

import com.google.common.base.Joiner;
import com.google.common.base.Suppliers;
import com.google.common.collect.ImmutableList;
import com.google.common.collect.ImmutableMap;
import com.google.common.collect.ImmutableSet;
import com.google.common.collect.ImmutableSortedMap;
import com.google.common.collect.Iterables;
import com.google.common.collect.Iterators;
import com.google.common.collect.Lists;
import com.google.common.collect.Maps;
import com.google.common.collect.Ordering;
import com.google.common.collect.Streams;
import com.google.common.util.concurrent.Futures;
import com.google.common.util.concurrent.ListenableFuture;
import com.google.common.util.concurrent.MoreExecutors;
import com.google.common.util.concurrent.SettableFuture;
import com.palantir.atlasdb.AtlasDbConstants;
import com.palantir.atlasdb.AtlasDbTestCase;
import com.palantir.atlasdb.cache.DefaultTimestampCache;
import com.palantir.atlasdb.cache.TimestampCache;
import com.palantir.atlasdb.cleaner.NoOpCleaner;
import com.palantir.atlasdb.debug.ConflictTracer;
import com.palantir.atlasdb.encoding.PtBytes;
import com.palantir.atlasdb.futures.AtlasFutures;
import com.palantir.atlasdb.keyvalue.api.AutoDelegate_KeyValueService;
import com.palantir.atlasdb.keyvalue.api.BatchColumnRangeSelection;
import com.palantir.atlasdb.keyvalue.api.Cell;
import com.palantir.atlasdb.keyvalue.api.CellReference;
import com.palantir.atlasdb.keyvalue.api.ColumnRangeSelection;
import com.palantir.atlasdb.keyvalue.api.ColumnSelection;
import com.palantir.atlasdb.keyvalue.api.KeyValueService;
import com.palantir.atlasdb.keyvalue.api.RangeRequest;
import com.palantir.atlasdb.keyvalue.api.RangeRequests;
import com.palantir.atlasdb.keyvalue.api.RowResult;
import com.palantir.atlasdb.keyvalue.api.TableReference;
import com.palantir.atlasdb.keyvalue.api.Value;
import com.palantir.atlasdb.keyvalue.api.cache.CacheEntry;
import com.palantir.atlasdb.keyvalue.api.cache.CacheMetrics;
import com.palantir.atlasdb.keyvalue.api.cache.CacheValue;
import com.palantir.atlasdb.keyvalue.api.cache.TransactionScopedCache;
import com.palantir.atlasdb.keyvalue.api.cache.TransactionScopedCacheImpl;
import com.palantir.atlasdb.keyvalue.api.cache.ValueCacheSnapshotImpl;
import com.palantir.atlasdb.keyvalue.api.watch.LockWatchManagerInternal;
import com.palantir.atlasdb.keyvalue.api.watch.NoOpLockWatchManager;
import com.palantir.atlasdb.keyvalue.impl.ForwardingKeyValueService;
import com.palantir.atlasdb.protos.generated.TableMetadataPersistence.SweepStrategy;
import com.palantir.atlasdb.ptobject.EncodingUtils;
import com.palantir.atlasdb.sweep.queue.MultiTableSweepQueueWriter;
import com.palantir.atlasdb.table.description.TableMetadata;
import com.palantir.atlasdb.table.description.exceptions.AtlasDbConstraintException;
import com.palantir.atlasdb.timelock.api.ConjureStartTransactionsResponse;
import com.palantir.atlasdb.transaction.ImmutableTransactionConfig;
import com.palantir.atlasdb.transaction.TransactionConfig;
import com.palantir.atlasdb.transaction.api.AtlasDbConstraintCheckingMode;
import com.palantir.atlasdb.transaction.api.ConflictHandler;
import com.palantir.atlasdb.transaction.api.ConstraintCheckable;
import com.palantir.atlasdb.transaction.api.ConstraintCheckingTransaction;
import com.palantir.atlasdb.transaction.api.ImmutableGetRangesQuery;
import com.palantir.atlasdb.transaction.api.LockAwareTransactionTask;
import com.palantir.atlasdb.transaction.api.PreCommitCondition;
import com.palantir.atlasdb.transaction.api.Transaction;
import com.palantir.atlasdb.transaction.api.TransactionCommitFailedException;
import com.palantir.atlasdb.transaction.api.TransactionConflictException;
import com.palantir.atlasdb.transaction.api.TransactionFailedNonRetriableException;
import com.palantir.atlasdb.transaction.api.TransactionFailedRetriableException;
import com.palantir.atlasdb.transaction.api.TransactionLockAcquisitionTimeoutException;
import com.palantir.atlasdb.transaction.api.TransactionLockTimeoutException;
import com.palantir.atlasdb.transaction.api.TransactionLockTimeoutNonRetriableException;
import com.palantir.atlasdb.transaction.api.TransactionReadSentinelBehavior;
import com.palantir.atlasdb.transaction.api.exceptions.MoreCellsPresentThanExpectedException;
import com.palantir.atlasdb.transaction.api.expectations.TransactionCommitLockInfo;
import com.palantir.atlasdb.transaction.impl.metrics.DefaultMetricsFilterEvaluationContext;
import com.palantir.atlasdb.transaction.impl.metrics.TableLevelMetricsController;
import com.palantir.atlasdb.transaction.impl.metrics.ToplistDeltaFilteringTableLevelMetricsController;
import com.palantir.atlasdb.transaction.impl.metrics.TransactionOutcomeMetrics;
import com.palantir.atlasdb.transaction.impl.metrics.TransactionOutcomeMetricsAssert;
import com.palantir.common.base.AbortingVisitor;
import com.palantir.common.base.AbortingVisitors;
import com.palantir.common.base.BatchingVisitable;
import com.palantir.common.base.BatchingVisitableView;
import com.palantir.common.base.BatchingVisitables;
import com.palantir.common.base.Throwables;
import com.palantir.common.concurrent.PTExecutors;
import com.palantir.common.proxy.MultiDelegateProxy;
import com.palantir.common.streams.KeyedStream;
import com.palantir.lock.AtlasRowLockDescriptor;
import com.palantir.lock.HeldLocksToken;
import com.palantir.lock.LockClient;
import com.palantir.lock.LockCollections;
import com.palantir.lock.LockDescriptor;
import com.palantir.lock.LockMode;
import com.palantir.lock.LockRequest;
import com.palantir.lock.LockService;
import com.palantir.lock.SimpleTimeDuration;
import com.palantir.lock.TimeDuration;
import com.palantir.lock.v2.LockImmutableTimestampResponse;
import com.palantir.lock.v2.LockResponse;
import com.palantir.lock.v2.TimelockService;
import com.palantir.logsafe.SafeArg;
import com.palantir.logsafe.UnsafeArg;
import com.palantir.logsafe.exceptions.SafeIllegalStateException;
import com.palantir.util.result.Result;
import io.vavr.collection.HashMap;
import io.vavr.collection.HashSet;
import java.math.BigInteger;
import java.nio.ByteBuffer;
import java.nio.charset.StandardCharsets;
import java.time.Duration;
import java.util.ArrayList;
import java.util.Arrays;
import java.util.Collection;
import java.util.Collections;
import java.util.Comparator;
import java.util.Iterator;
import java.util.List;
import java.util.Map;
import java.util.Map.Entry;
import java.util.NavigableMap;
import java.util.Optional;
import java.util.Random;
import java.util.Set;
import java.util.SortedMap;
import java.util.concurrent.Callable;
import java.util.concurrent.CompletionService;
import java.util.concurrent.ExecutionException;
import java.util.concurrent.ExecutorCompletionService;
import java.util.concurrent.ExecutorService;
import java.util.concurrent.Executors;
import java.util.concurrent.Future;
import java.util.concurrent.ScheduledExecutorService;
import java.util.concurrent.TimeUnit;
import java.util.concurrent.atomic.AtomicBoolean;
import java.util.function.BiFunction;
import java.util.function.Consumer;
import java.util.function.Supplier;
import java.util.stream.Collectors;
import java.util.stream.IntStream;
import java.util.stream.LongStream;
import java.util.stream.Stream;
import java.util.stream.StreamSupport;
import one.util.streamex.EntryStream;
import org.apache.commons.lang3.mutable.MutableInt;
import org.apache.commons.lang3.mutable.MutableLong;
import org.apache.commons.lang3.tuple.Pair;
import org.assertj.core.api.Assertions;
import org.awaitility.Awaitility;
import org.jmock.Expectations;
import org.jmock.Mockery;
import org.jmock.lib.concurrent.DeterministicScheduler;
import org.jmock.lib.concurrent.Synchroniser;
import org.junit.Before;
import org.junit.Test;
import org.junit.runner.RunWith;
import org.junit.runners.Parameterized;
import org.mockito.ArgumentCaptor;
import org.mockito.InOrder;
import org.mockito.Mockito;

@SuppressWarnings("checkstyle:all")
@RunWith(Parameterized.class)
public class SnapshotTransactionTest extends AtlasDbTestCase {
    private static final String SYNC = "sync";
    private static final String ASYNC = "async";

    private static final Consumer<Long> NO_OP_THROW_IF_CONDITION_INVALID = _timestamp -> {};

    @Parameterized.Parameters(name = "{0}")
    public static Collection<Object[]> data() {
        Object[][] data = new Object[][] {
            {SYNC, WrapperWithTracker.TRANSACTION_NO_OP, WrapperWithTracker.KEY_VALUE_SERVICE_NO_OP},
            {
                ASYNC,
                (WrapperWithTracker<CallbackAwareTransaction>) GetAsyncCallbackAwareDelegate::new,
                (WrapperWithTracker<KeyValueService>) VerifyingKeyValueServiceDelegate::new
            }
        };
        return Arrays.asList(data);
    }

    private final String name;
    private final WrapperWithTracker<CallbackAwareTransaction> transactionWrapper;
    private final WrapperWithTracker<KeyValueService> keyValueServiceWrapper;
    private final Map<String, ExpectationFactory> expectationsMapping =
            ImmutableMap.<String, ExpectationFactory>builder()
                    .put(SYNC, SnapshotTransactionTest.this::syncGetExpectation)
                    .put(ASYNC, SnapshotTransactionTest.this::asyncGetExpectation)
                    .buildOrThrow();
    private final TimestampCache timestampCache = new DefaultTimestampCache(
            metricsManager.getRegistry(), () -> AtlasDbConstants.DEFAULT_TIMESTAMP_CACHE_SIZE);
    private final ExecutorService getRangesExecutor = Executors.newFixedThreadPool(8);
    private final int defaultGetRangesConcurrency = 2;
    private final TransactionOutcomeMetrics transactionOutcomeMetrics =
            TransactionOutcomeMetrics.create(metricsManager);
    private final TableLevelMetricsController tableLevelMetricsController =
            ToplistDeltaFilteringTableLevelMetricsController.create(
                    metricsManager, DefaultMetricsFilterEvaluationContext.createDefault());

    private TransactionConfig transactionConfig;

    @FunctionalInterface
    interface ExpectationFactory {

        Expectations apply(KeyValueService keyValueService, Cell cell, long transactionTs, LockService lockService)
                throws InterruptedException;
    }

    private Expectations syncGetExpectation(
            KeyValueService kvMock, Cell cell, long transactionTs, LockService lockMock) {
        return new Expectations() {
            {
                oneOf(kvMock).get(TABLE, ImmutableMap.of(cell, transactionTs));
                will(throwException(new RuntimeException()));
            }
        };
    }

    private Expectations asyncGetExpectation(
            KeyValueService kvMock, Cell cell, long transactionTs, LockService lockMock) {
        return new Expectations() {
            {
                oneOf(kvMock).getAsync(TABLE, ImmutableMap.of(cell, transactionTs));
                will(returnValue(Futures.immediateFailedFuture(new RuntimeException())));
            }
        };
    }

    public SnapshotTransactionTest(
            String name,
            WrapperWithTracker<CallbackAwareTransaction> transactionWrapper,
            WrapperWithTracker<KeyValueService> keyValueServiceWrapper) {
        this.name = name;
        this.transactionWrapper = transactionWrapper;
        this.keyValueServiceWrapper = keyValueServiceWrapper;
    }

    private static class UnstableKeyValueService implements AutoDelegate_KeyValueService {

        private final KeyValueService delegate;
        private final Random random;

        private boolean randomlyThrow = false;
        private boolean randomlyHang = false;

        public UnstableKeyValueService(KeyValueService keyValueService, Random random) {
            this.delegate = keyValueService;
            this.random = random;
        }

        @Override
        public KeyValueService delegate() {
            return delegate;
        }

        @Override
        public void put(TableReference tableRef, Map<Cell, byte[]> values, long timestamp) {
            if (randomlyThrow && random.nextInt(3) == 0) {
                throw new RuntimeException();
            }
            if (randomlyHang && random.nextInt(3) == 0) {
                try {
                    Thread.sleep(10);
                } catch (InterruptedException e) {
                    // Do nothing
                }
                throw new RuntimeException();
            }
            delegate().put(tableRef, values, timestamp);
        }

        public void setRandomlyHang(boolean randomlyHang) {
            this.randomlyHang = randomlyHang;
        }

        public void setRandomlyThrow(boolean randomlyThrow) {
            this.randomlyThrow = randomlyThrow;
        }
    }

    private static final PreCommitCondition ALWAYS_FAILS_CONDITION = new PreCommitCondition() {
        @Override
        public void throwIfConditionInvalid(long timestamp) {
            throw new TransactionFailedRetriableException("Condition failed");
        }

        @Override
        public void cleanup() {}
    };

    static final TableReference TABLE = TableReference.createFromFullyQualifiedName("default.table");
    static final TableReference TABLE1 = TableReference.createFromFullyQualifiedName("default.table1");
    static final TableReference TABLE2 = TableReference.createFromFullyQualifiedName("default.table2");

    static final TableReference TABLE_SWEPT_THOROUGH = TableReference.createFromFullyQualifiedName("default.table3");
    static final TableReference TABLE_SWEPT_CONSERVATIVE =
            TableReference.createFromFullyQualifiedName("default.table4");
    static final TableReference TABLE_SWEPT_THOROUGH_MIGRATION =
            TableReference.createFromFullyQualifiedName("default.table5");

    static final TableReference TABLE_NO_SWEEP = TableReference.createFromFullyQualifiedName("default.table6");

    private static final byte[] ROW_FOO = "foo".getBytes(StandardCharsets.UTF_8);
    private static final byte[] ROW_BAR = "bar".getBytes(StandardCharsets.UTF_8);
    private static final byte[] COL_A = "a".getBytes(StandardCharsets.UTF_8);
    private static final byte[] COL_B = "b".getBytes(StandardCharsets.UTF_8);

    private static final Cell TEST_CELL = Cell.create(PtBytes.toBytes("row1"), PtBytes.toBytes("column1"));
    private static final Cell TEST_CELL_2 = Cell.create(PtBytes.toBytes("row2"), PtBytes.toBytes("column2"));
    private static final Cell TEST_CELL_3 = Cell.create(PtBytes.toBytes("row3"), PtBytes.toBytes("column3"));
    private static final Cell TEST_CELL_4 = Cell.create(PtBytes.toBytes("row4"), PtBytes.toBytes("column4"));

    private static final byte[] TEST_VALUE = PtBytes.toBytes("value");

    @Override
    @Before
    public void setUp() throws Exception {
        super.setUp();

        transactionConfig = ImmutableTransactionConfig.builder().build();

        keyValueService.createTable(TABLE, AtlasDbConstants.GENERIC_TABLE_METADATA);
        keyValueService.createTable(TABLE1, AtlasDbConstants.GENERIC_TABLE_METADATA);
        keyValueService.createTable(TABLE2, AtlasDbConstants.GENERIC_TABLE_METADATA);
        keyValueService.createTable(
                TABLE_SWEPT_THOROUGH,
                getTableMetadataForSweepStrategy(SweepStrategy.THOROUGH).persistToBytes());
        keyValueService.createTable(
                TABLE_SWEPT_CONSERVATIVE,
                getTableMetadataForSweepStrategy(SweepStrategy.CONSERVATIVE).persistToBytes());
        keyValueService.createTable(
                TABLE_SWEPT_THOROUGH_MIGRATION,
                getTableMetadataForSweepStrategy(SweepStrategy.THOROUGH_MIGRATION)
                        .persistToBytes());
        keyValueService.createTable(
                TABLE_NO_SWEEP,
                getTableMetadataForSweepStrategy(SweepStrategy.NOTHING).persistToBytes());
    }

    @Override
    protected TestTransactionManager constructTestTransactionManager() {
        return new TestTransactionManagerImpl(
                metricsManager,
                keyValueService,
                inMemoryTimeLockRule.get(),
                lockService,
                transactionService,
                conflictDetectionManager,
                sweepStrategyManager,
                timestampCache,
                sweepQueue,
                deleteExecutor,
                transactionWrapper,
                keyValueServiceWrapper,
                knowledge);
    }

    @Test
    public void testConcurrentWriteChangedConflicts() throws InterruptedException, ExecutionException {
        overrideConflictHandlerForTable(TABLE, ConflictHandler.RETRY_ON_VALUE_CHANGED);
        long val = concurrentlyIncrementValueThousandTimesAndGet();
        assertThat(val).isEqualTo(1000);
    }

    @Test
    public void testConcurrentWriteWriteConflicts() throws InterruptedException, ExecutionException {
        long val = concurrentlyIncrementValueThousandTimesAndGet();
        assertThat(val).isEqualTo(1000);
        TransactionOutcomeMetricsAssert.assertThat(transactionOutcomeMetrics)
                .hasPlaceholderWriteWriteConflictsSatisfying(
                        conflicts -> assertThat(conflicts).isGreaterThanOrEqualTo(1L));
    }

    @Test
    public void testConcurrentWriteIgnoreConflicts() throws InterruptedException, ExecutionException {
        overrideConflictHandlerForTable(TABLE, ConflictHandler.IGNORE_ALL);
        long val = concurrentlyIncrementValueThousandTimesAndGet();
        assertThat(val).isLessThan(1000L);
    }

    @Test
    public void testImmutableTs() throws Exception {
        final long firstTs = timestampService.getFreshTimestamp();
        long startTs = txManager.runTaskThrowOnConflict(t -> {
            assertThat(firstTs).isLessThan(txManager.getImmutableTimestamp());
            assertThat(txManager.getImmutableTimestamp()).isLessThan(t.getTimestamp());
            assertThat(t.getTimestamp()).isLessThan(timestampService.getFreshTimestamp());
            return t.getTimestamp();
        });
        assertThat(firstTs).isLessThan(txManager.getImmutableTimestamp());

        // Immutable timestamp may not be cleared immediately.
        Awaitility.await("immutable timestamp should advance past our transaction's start timestamp")
                .atMost(Duration.ofSeconds(5))
                .pollInterval(Duration.ofMillis(10))
                .until(() -> startTs < txManager.getImmutableTimestamp());
    }

    // If lock happens concurrent with get, we aren't sure that we can rollback the transaction
    @Test
    public void testLockAfterGet() throws Exception {
        byte[] rowName = PtBytes.toBytes("1");
        Mockery mockery = new Mockery();
        mockery.setThreadingPolicy(new Synchroniser());
        final KeyValueService kvMock = mockery.mock(KeyValueService.class);
        final LockService lockMock = mockery.mock(LockService.class);
        LockService lock = MultiDelegateProxy.newProxyInstance(LockService.class, lockService, lockMock);

        final Cell cell = Cell.create(rowName, rowName);
        timestampService.getFreshTimestamp();
        final long startTs = timestampService.getFreshTimestamp();
        final long transactionTs = timestampService.getFreshTimestamp();
        keyValueService.put(TABLE, ImmutableMap.of(cell, PtBytes.EMPTY_BYTE_ARRAY), startTs);

        mockery.checking(expectationsMapping.get(name).apply(kvMock, cell, transactionTs, lockMock));
        mockery.checking(new Expectations() {
            {
                never(lockMock).lockWithFullLockResponse(with(LockClient.ANONYMOUS), with(any(LockRequest.class)));
            }
        });

        PathTypeTracker pathTypeTracker = PathTypeTrackers.constructSynchronousTracker();
        KeyValueService kvs = keyValueServiceWrapper.apply(kvMock, pathTypeTracker);
        Transaction snapshot = transactionWrapper.apply(
                new SnapshotTransaction(
                        metricsManager,
                        kvs,
                        inMemoryTimeLockRule.getLegacyTimelockService(),
                        NoOpLockWatchManager.create(),
                        transactionService,
                        NoOpCleaner.INSTANCE,
                        () -> transactionTs,
                        ConflictDetectionManagers.create(keyValueService),
                        SweepStrategyManagers.createDefault(keyValueService),
                        transactionTs,
                        Optional.empty(),
                        PreCommitConditions.NO_OP,
                        AtlasDbConstraintCheckingMode.NO_CONSTRAINT_CHECKING,
                        null,
                        TransactionReadSentinelBehavior.THROW_EXCEPTION,
                        false,
                        timestampCache,
                        getRangesExecutor,
                        defaultGetRangesConcurrency,
                        MultiTableSweepQueueWriter.NO_OP,
                        MoreExecutors.newDirectExecutorService(),
                        true,
                        () -> transactionConfig,
                        ConflictTracer.NO_OP,
                        tableLevelMetricsController,
                        knowledge),
                pathTypeTracker);
        assertThatThrownBy(() -> snapshot.get(TABLE, ImmutableSet.of(cell))).isInstanceOf(RuntimeException.class);

        mockery.assertIsSatisfied();
    }

    @SuppressWarnings("ThreadPriorityCheck")
    @Test
    public void testTransactionAtomicity() throws Exception {
        // This test runs multiple transactions in parallel, with KeyValueService.put calls throwing
        // a RuntimeException from time to time and hanging other times. which effectively kills the
        // thread. We ensure that every transaction either adds 5 rows to the table or adds 0 rows
        // by checking at the end that the number of rows is a multiple of 5.
        final TableReference tableRef = TABLE;
        Random random = new Random(1);

        final UnstableKeyValueService unstableKvs = new UnstableKeyValueService(keyValueService, random);
        PathTypeTracker pathTypeTracker = PathTypeTrackers.constructSynchronousTracker();
        final TestTransactionManager unstableTransactionManager = new TestTransactionManagerImpl(
                metricsManager,
                unstableKvs,
                inMemoryTimeLockRule.get(),
                lockService,
                transactionService,
                conflictDetectionManager,
                sweepStrategyManager,
                timestampCache,
                sweepQueue,
                MoreExecutors.newDirectExecutorService(),
                transactionWrapper,
                keyValueServiceWrapper,
                knowledge);

        ScheduledExecutorService service = PTExecutors.newScheduledThreadPool(20);

        for (int i = 0; i < 30; i++) {
            final int threadNumber = i;
            service.schedule(
                    (Callable<Void>) () -> {
                        if (threadNumber == 10) {
                            unstableKvs.setRandomlyThrow(true);
                        }
                        if (threadNumber == 20) {
                            unstableKvs.setRandomlyHang(true);
                        }

                        Transaction transaction = unstableTransactionManager.createNewTransaction();
                        BatchingVisitable<RowResult<byte[]>> results = transaction.getRange(
                                tableRef, RangeRequest.builder().build());

                        final MutableInt nextIndex = new MutableInt(0);
                        results.batchAccept(
                                1, AbortingVisitors.batching((AbortingVisitor<RowResult<byte[]>, Exception>) row -> {
                                    byte[] dataBytes = row.getColumns().get(PtBytes.toBytes("data"));
                                    BigInteger dataValue = new BigInteger(dataBytes);
                                    nextIndex.setValue(Math.max(nextIndex.toInteger(), dataValue.intValue() + 1));
                                    return true;
                                }));

                        // nextIndex now contains the least row number not already in the table. Add 5 more
                        // rows to the table.
                        for (int j = 0; j < 5; j++) {
                            int rowNumber = nextIndex.toInteger() + j;
                            Cell cell = Cell.create(PtBytes.toBytes("row" + rowNumber), PtBytes.toBytes("data"));
                            transaction.put(
                                    tableRef,
                                    ImmutableMap.of(
                                            cell, BigInteger.valueOf(rowNumber).toByteArray()));
                            Thread.yield();
                        }
                        transaction.commit();
                        return null;
                    },
                    i * 20,
                    TimeUnit.MILLISECONDS);
        }

        service.shutdown();
        service.awaitTermination(1, TimeUnit.SECONDS);

        // Verify each table has a number of rows that's a multiple of 5
        Transaction verifyTransaction = txManager.createNewTransaction();
        BatchingVisitable<RowResult<byte[]>> results =
                verifyTransaction.getRange(tableRef, RangeRequest.builder().build());

        final MutableInt numRows = new MutableInt(0);
        results.batchAccept(1, AbortingVisitors.batching((AbortingVisitor<RowResult<byte[]>, Exception>) row -> {
            numRows.increment();
            return true;
        }));

        assertThat(numRows.toInteger() % 5).isEqualTo(0);
    }

    @Test
    public void testTransactionIsolation() throws Exception {
        // This test creates multiple partially-done transactions and ensures that even after writes
        // and commits, the value returned by get() is consistent with either the initial value or
        // the most recently written value within the transaction.
        int numColumns = 10;
        int numTransactions = 500;

        Transaction initTransaction = txManager.createNewTransaction();
        for (int i = 0; i < numColumns; i++) {
            Cell cell = Cell.create(PtBytes.toBytes("row"), PtBytes.toBytes("column" + i));
            BigInteger cellValue = BigInteger.valueOf(i);
            initTransaction.put(TABLE, ImmutableMap.of(cell, cellValue.toByteArray()));
        }
        initTransaction.commit();

        List<Transaction> allTransactions = new ArrayList<>();
        List<List<BigInteger>> writtenValues = new ArrayList<>();
        for (int i = 0; i < numTransactions; i++) {
            allTransactions.add(txManager.createNewTransaction());
            List<BigInteger> initialValues = new ArrayList<>();
            for (int j = 0; j < numColumns; j++) {
                initialValues.add(BigInteger.valueOf(j));
            }
            writtenValues.add(initialValues);
        }

        Random random = new Random(1);
        for (int i = 0; i < 10000 && !allTransactions.isEmpty(); i++) {
            int transactionIndex = random.nextInt(allTransactions.size());
            Transaction t = allTransactions.get(transactionIndex);

            int actionCode = random.nextInt(30);

            if (actionCode == 0) {
                // Commit the transaction and remove it.
                try {
                    t.commit();
                } catch (TransactionConflictException e) {
                    // Ignore any conflicts; the transaction just fails
                }
                allTransactions.remove(transactionIndex);
                writtenValues.remove(transactionIndex);
            } else if (actionCode < 15) {
                // Write a new value to a random column
                int columnNumber = random.nextInt(numColumns);
                Cell cell = Cell.create(PtBytes.toBytes("row"), PtBytes.toBytes("column" + columnNumber));

                BigInteger newValue = BigInteger.valueOf(random.nextInt(100000));
                t.put(TABLE, ImmutableMap.of(cell, newValue.toByteArray()));
                writtenValues.get(transactionIndex).set(columnNumber, newValue);
            } else {
                // Read and verify the value of a random column
                int columnNumber = random.nextInt(numColumns);
                Cell cell = Cell.create(PtBytes.toBytes("row"), PtBytes.toBytes("column" + columnNumber));
                byte[] storedValue = t.get(TABLE, Collections.singleton(cell)).get(cell);
                BigInteger expectedValue = writtenValues.get(transactionIndex).get(columnNumber);
                assertThat(new BigInteger(storedValue)).isEqualTo(expectedValue);
            }
        }
    }

    @Test
    public void testGetRowsLocalWritesWithColumnSelection() {
        // This test ensures getRows correctly applies columnSelection when there are local writes
        byte[] row1 = PtBytes.toBytes("row1");
        Cell row1Column1 = Cell.create(row1, PtBytes.toBytes("column1"));
        Cell row1Column2 = Cell.create(row1, PtBytes.toBytes("column2"));
        byte[] row1Column1Value = BigInteger.valueOf(1).toByteArray();
        byte[] row1Column2Value = BigInteger.valueOf(2).toByteArray();

        Transaction snapshotTx = serializableTxManager.createNewTransaction();
        snapshotTx.put(
                TABLE,
                ImmutableMap.of(
                        row1Column1, row1Column1Value,
                        row1Column2, row1Column2Value));

        ColumnSelection column1Selection = ColumnSelection.create(ImmutableList.of(row1Column1.getColumnName()));

        // local writes still apply columnSelection
        RowResult<byte[]> rowResult1 = snapshotTx
                .getRows(TABLE, ImmutableList.of(row1), column1Selection)
                .get(row1);
        assertThat(rowResult1.getColumns()).containsEntry(row1Column1.getColumnName(), row1Column1Value);
        assertThat(rowResult1.getColumns()).doesNotContainEntry(row1Column2.getColumnName(), row1Column2Value);

        RowResult<byte[]> rowResult2 = snapshotTx
                .getRows(TABLE, ImmutableList.of(row1), ColumnSelection.all())
                .get(row1);
        assertThat(rowResult2.getColumns()).containsEntry(row1Column1.getColumnName(), row1Column1Value);
        assertThat(rowResult2.getColumns()).containsEntry(row1Column2.getColumnName(), row1Column2Value);
    }

    @Test
    public void testTransactionWriteWriteConflicts() throws Exception {
        // This test creates various types of conflicting writes and makes sure that write-write
        // conflicts are thrown when necessary, and not thrown when there actually isn't a conflict.
        Cell row1Column1 = Cell.create(PtBytes.toBytes("row1"), PtBytes.toBytes("column1"));
        Cell row1Column2 = Cell.create(PtBytes.toBytes("row1"), PtBytes.toBytes("column2"));
        Cell row2Column1 = Cell.create(PtBytes.toBytes("row2"), PtBytes.toBytes("column1"));

        // First transaction commits first, second tries to commit same write
        Transaction t1 = txManager.createNewTransaction();
        Transaction t2 = txManager.createNewTransaction();
        t1.put(TABLE1, ImmutableMap.of(row1Column1, BigInteger.valueOf(1).toByteArray()));
        t2.put(TABLE1, ImmutableMap.of(row1Column1, BigInteger.valueOf(1).toByteArray()));
        t1.commit();
        try {
            t2.commit();
            assertThat(false).isTrue();
        } catch (TransactionConflictException e) {
            // We expect to catch this exception
        }

        // Second transaction commits first, first tries to commit same write
        t1 = txManager.createNewTransaction();
        t2 = txManager.createNewTransaction();
        t1.put(TABLE1, ImmutableMap.of(row1Column1, BigInteger.valueOf(1).toByteArray()));
        t2.put(TABLE1, ImmutableMap.of(row1Column1, BigInteger.valueOf(1).toByteArray()));
        t2.commit();
        try {
            t1.commit();
            assertThat(false).isTrue();
        } catch (TransactionConflictException e) {
            // We expect to catch this exception
        }

        // Transactions committing to different rows
        t1 = txManager.createNewTransaction();
        t2 = txManager.createNewTransaction();
        t1.put(TABLE1, ImmutableMap.of(row1Column1, BigInteger.valueOf(1).toByteArray()));
        t2.put(TABLE1, ImmutableMap.of(row2Column1, BigInteger.valueOf(1).toByteArray()));
        t1.commit();
        t2.commit();

        // Transactions committing to different tables
        t1 = txManager.createNewTransaction();
        t2 = txManager.createNewTransaction();
        t1.put(TABLE1, ImmutableMap.of(row1Column1, BigInteger.valueOf(1).toByteArray()));
        t2.put(TABLE2, ImmutableMap.of(row1Column1, BigInteger.valueOf(1).toByteArray()));
        t1.commit();
        t2.commit();

        // Transactions committing to different columns in the same row
        t1 = txManager.createNewTransaction();
        t2 = txManager.createNewTransaction();
        t1.put(TABLE1, ImmutableMap.of(row1Column1, BigInteger.valueOf(1).toByteArray()));
        t2.put(TABLE1, ImmutableMap.of(row1Column2, BigInteger.valueOf(1).toByteArray()));
        t1.commit();
        t2.commit();
    }

    @Test
    public void readsFromThoroughlySweptTableShouldFailWhenLocksAreInvalid() {
        List<String> successfulTasks = getThoroughTableReadTasks().stream()
                .map(this::runTaskWithInvalidLocks)
                .filter(Optional::isPresent)
                .map(Optional::get)
                .collect(Collectors.toList());
        if (!successfulTasks.isEmpty()) {
            fail("Expected read to fail with TransactionFailedRetriableException, but it succeeded for: "
                    + Joiner.on(", ").join(successfulTasks));
        }
    }

    /**
     * Given Pair.of("label", task), return task label iff task succeeds.
     */
    private Optional<String> runTaskWithInvalidLocks(Pair<String, LockAwareTransactionTask<Void, Exception>> task) {
        try {
            txManager.runTaskWithLocksThrowOnConflict(ImmutableList.of(getExpiredHeldLocksToken()), task.getRight());
            return Optional.of(task.getLeft());
        } catch (TransactionFailedNonRetriableException expected) {
            return Optional.empty();
        } catch (Exception e) {
            throw Throwables.rewrapAndThrowUncheckedException(e);
        }
    }

    @SuppressWarnings("CheckReturnValue")
    private List<Pair<String, LockAwareTransactionTask<Void, Exception>>> getThoroughTableReadTasks(
            TableReference thoroughTable) {
        ImmutableList.Builder<Pair<String, LockAwareTransactionTask<Void, Exception>>> tasks = ImmutableList.builder();
        final int batchHint = 1;

        tasks.add(Pair.of("get", (t, heldLocks) -> {
            t.get(thoroughTable, ImmutableSet.of(Cell.create(PtBytes.toBytes("row1"), PtBytes.toBytes("column1"))));
            return null;
        }));

        tasks.add(Pair.of("getRange", (t, heldLocks) -> {
            t.getRange(thoroughTable, RangeRequest.all()).batchAccept(batchHint, AbortingVisitors.alwaysTrue());
            return null;
        }));

        tasks.add(Pair.of("getRanges", (t, heldLocks) -> {
            Iterables.getLast(t.getRanges(thoroughTable, Collections.singleton(RangeRequest.all())));
            return null;
        }));

        tasks.add(Pair.of("getRows", (t, heldLocks) -> {
            t.getRows(thoroughTable, ImmutableSet.of(PtBytes.toBytes("row1")), ColumnSelection.all());
            return null;
        }));

        tasks.add(Pair.of(
                "getRowsColumnRange(TableReference, Iterable<byte[]>, BatchColumnRangeSelection)", (t, heldLocks) -> {
                    Collection<BatchingVisitable<Map.Entry<Cell, byte[]>>> results = t.getRowsColumnRange(
                                    thoroughTable,
                                    Collections.singleton(PtBytes.toBytes("row1")),
                                    BatchColumnRangeSelection.create(new ColumnRangeSelection(null, null), batchHint))
                            .values();
                    results.forEach(result -> result.batchAccept(batchHint, AbortingVisitors.alwaysTrue()));
                    return null;
                }));

        tasks.add(Pair.of(
                "getRowsColumnRange(TableReference, Iterable<byte[]>, ColumnRangeSelection, int)", (t, heldLocks) -> {
                    Iterators.getLast(t.getRowsColumnRange(
                            thoroughTable,
                            Collections.singleton(PtBytes.toBytes("row1")),
                            new ColumnRangeSelection(null, null),
                            batchHint));
                    return null;
                }));

        tasks.add(Pair.of("getRowsColumnRangeIterator", (t, heldLocks) -> {
            Collection<Iterator<Map.Entry<Cell, byte[]>>> results = t.getRowsColumnRangeIterator(
                            thoroughTable,
                            Collections.singleton(PtBytes.toBytes("row1")),
                            BatchColumnRangeSelection.create(new ColumnRangeSelection(null, null), batchHint))
                    .values();
            results.forEach(Iterators::getLast);
            return null;
        }));

        tasks.add(Pair.of("getRowsIgnoringLocalWrites", (t, heldLocks) -> {
            SnapshotTransaction snapshotTx = unwrapSnapshotTransaction(t);
            snapshotTx.getRowsIgnoringLocalWrites(thoroughTable, Collections.singleton(PtBytes.toBytes("row1")));
            return null;
        }));

        tasks.add(Pair.of("getIgnoringLocalWrites", (t, heldLocks) -> {
            SnapshotTransaction snapshotTx = unwrapSnapshotTransaction(t);
            snapshotTx.getIgnoringLocalWrites(
                    thoroughTable,
                    Collections.singleton(Cell.create(PtBytes.toBytes("row1"), PtBytes.toBytes("column1"))));
            return null;
        }));

        return tasks.build();
    }

    @SuppressWarnings("CheckReturnValue")
    private List<Pair<String, LockAwareTransactionTask<Void, Exception>>> getThoroughTableReadTasks() {
        List<Pair<String, LockAwareTransactionTask<Void, Exception>>> tasks = new ArrayList<>();
        tasks.addAll(getThoroughTableReadTasks(TABLE_SWEPT_THOROUGH));
        tasks.addAll(getThoroughTableReadTasks(TABLE_SWEPT_THOROUGH_MIGRATION));
        return tasks;
    }

    @Test
    public void testWriteChangedConflictsNoThrow() {
        overrideConflictHandlerForTable(TABLE, ConflictHandler.RETRY_ON_VALUE_CHANGED);
        final Cell cell = Cell.create(PtBytes.toBytes("row1"), PtBytes.toBytes("column1"));
        Transaction t1 = txManager.createNewTransaction();
        Transaction t2 = txManager.createNewTransaction();
        t1.delete(TABLE, ImmutableSet.of(cell));
        t2.delete(TABLE, ImmutableSet.of(cell));
        t1.commit();
        t2.commit();
    }

    @Test
    public void testWriteChangedConflictsThrow() {
        overrideConflictHandlerForTable(TABLE, ConflictHandler.RETRY_ON_VALUE_CHANGED);
        final Cell cell = Cell.create(PtBytes.toBytes("row1"), PtBytes.toBytes("column1"));
        Transaction t1 = txManager.createNewTransaction();
        Transaction t2 = txManager.createNewTransaction();
        t1.delete(TABLE, ImmutableSet.of(cell));
        t2.put(TABLE, ImmutableMap.of(cell, new byte[1]));
        t1.commit();
        try {
            t2.commit();
            fail("fail");
        } catch (TransactionConflictException e) {
            // good
        }

        t1 = txManager.createNewTransaction();
        t2 = txManager.createNewTransaction();
        t1.delete(TABLE, ImmutableSet.of(cell));
        t2.put(TABLE, ImmutableMap.of(cell, new byte[1]));
        t2.commit();
        try {
            t1.commit();
            fail("fail");
        } catch (TransactionConflictException e) {
            // good
        }

        t1 = txManager.createNewTransaction();
        t2 = txManager.createNewTransaction();
        t2.delete(TABLE, ImmutableSet.of(cell));
        t1.put(TABLE, ImmutableMap.of(cell, new byte[1]));
        t2.commit();
        try {
            t1.commit();
            fail("fail");
        } catch (TransactionConflictException e) {
            // good
        }

        t1 = txManager.createNewTransaction();
        t2 = txManager.createNewTransaction();
        t2.delete(TABLE, ImmutableSet.of(cell));
        t1.put(TABLE, ImmutableMap.of(cell, new byte[1]));
        t1.commit();
        try {
            t2.commit();
            fail("fail");
        } catch (TransactionConflictException e) {
            // good
        }
    }

    @Test
    public void testWriteWriteConflictsDeletedThrow() {
        overrideConflictHandlerForTable(TABLE, ConflictHandler.RETRY_ON_WRITE_WRITE);
        final Cell cell = Cell.create(PtBytes.toBytes("row1"), PtBytes.toBytes("column1"));
        Transaction t1 = txManager.createNewTransaction();
        Transaction t2 = txManager.createNewTransaction();
        t1.delete(TABLE, ImmutableSet.of(cell));
        t2.delete(TABLE, ImmutableSet.of(cell));
        t1.commit();
        assertThatThrownBy(t2::commit).isInstanceOf(TransactionConflictException.class);
    }

    @Test
    public void disallowPutOnEmptyObject() {
        Transaction t1 = txManager.createNewTransaction();
        assertThatThrownBy(() -> t1.put(TABLE, ImmutableMap.of(TEST_CELL, PtBytes.EMPTY_BYTE_ARRAY)))
                .isInstanceOf(IllegalArgumentException.class);
    }

    @Test
    public void partiallyFilledRowsShouldBeVisible() {
        byte[] defaultRow = PtBytes.toBytes("row1");
        final Cell emptyCell = Cell.create(defaultRow, PtBytes.toBytes("column1"));
        final Cell writtenCell = Cell.create(defaultRow, PtBytes.toBytes("column2"));
        writeCells(TABLE, ImmutableMap.of(writtenCell, PtBytes.toBytes("writtenCell")));

        RowResult<byte[]> rowResult = readRow(defaultRow);

        assertThat(rowResult).isNotNull();
        assertThat(rowResult.getCellSet()).contains(writtenCell);
        assertThat(rowResult.getCellSet()).doesNotContain(emptyCell);
    }

    @Test
    public void noRetryOnExpiredLockTokens() throws InterruptedException {
        HeldLocksToken expiredLockToken = getExpiredHeldLocksToken();
        try {
            txManager.runTaskWithLocksWithRetry(ImmutableList.of(expiredLockToken), () -> null, (tx, locks) -> {
                tx.put(TABLE, ImmutableMap.of(TEST_CELL, PtBytes.toBytes("value")));
                return null;
            });
            fail("fail");
        } catch (TransactionLockTimeoutNonRetriableException e) {
            LockDescriptor descriptor = Iterables.getFirst(expiredLockToken.getLockDescriptors(), null);
            assertThat(e.getMessage()).contains(descriptor.toString());
            assertThat(e.getMessage()).contains("Retry is not possible.");
        }
    }

    @Test
    public void commitIfPreCommitConditionSucceeds() {
        serializableTxManager.runTaskWithConditionThrowOnConflict(PreCommitConditions.NO_OP, (tx, condition) -> {
            tx.put(TABLE, ImmutableMap.of(TEST_CELL, PtBytes.toBytes("value")));
            return null;
        });
    }

    @Test
    public void failToCommitIfPreCommitConditionFails() {
        try {
            serializableTxManager.runTaskWithConditionThrowOnConflict(ALWAYS_FAILS_CONDITION, (tx, condition) -> {
                tx.put(TABLE, ImmutableMap.of(TEST_CELL, PtBytes.toBytes("value")));
                return null;
            });
            fail("fail");
        } catch (TransactionFailedRetriableException e) {
            assertThat(e.getMessage()).contains("Condition failed");
        }
    }

    @Test
    public void commitWithPreCommitConditionOnRetry() {
        Supplier<PreCommitCondition> conditionSupplier = mock(Supplier.class);
        when(conditionSupplier.get()).thenReturn(ALWAYS_FAILS_CONDITION).thenReturn(PreCommitConditions.NO_OP);

        serializableTxManager.runTaskWithConditionWithRetry(conditionSupplier, (tx, condition) -> {
            tx.put(TABLE, ImmutableMap.of(TEST_CELL, PtBytes.toBytes("value")));
            return null;
        });
    }

    @Test
    public void transactionDeletesAsyncOnRollback() {
        DeterministicScheduler executor = new DeterministicScheduler();
        TestTransactionManager deleteTxManager = new TestTransactionManagerImpl(
                metricsManager,
                keyValueService,
                inMemoryTimeLockRule.get(),
                lockService,
                transactionService,
                conflictDetectionManager,
                sweepStrategyManager,
                timestampCache,
                sweepQueue,
                executor,
                transactionWrapper,
                keyValueServiceWrapper,
                knowledge);

        Supplier<PreCommitCondition> conditionSupplier = mock(Supplier.class);
        when(conditionSupplier.get()).thenReturn(ALWAYS_FAILS_CONDITION).thenReturn(PreCommitConditions.NO_OP);

        deleteTxManager.runTaskWithConditionWithRetry(conditionSupplier, (tx, condition) -> {
            tx.put(TABLE, ImmutableMap.of(TEST_CELL, PtBytes.toBytes("value")));
            return null;
        });

        verify(keyValueService, times(0)).delete(any(), any());

        executor.runUntilIdle();

        verify(keyValueService, times(1)).delete(any(), any());
        TransactionOutcomeMetricsAssert.assertThat(transactionOutcomeMetrics)
                .hasSuccessfulCommits(1)
                .hasFailedCommits(1);
    }

    @Test
    public void runWithRetryFailsOnNonRetriableException() {
        PreCommitCondition nonRetriableFailure = new PreCommitCondition() {
            @Override
            public void throwIfConditionInvalid(long timestamp) {
                throw new TransactionFailedNonRetriableException("Condition failed");
            }

            @Override
            public void cleanup() {}
        };
        Supplier<PreCommitCondition> conditionSupplier = Suppliers.ofInstance(nonRetriableFailure);
        try {
            serializableTxManager.runTaskWithConditionWithRetry(conditionSupplier, (tx, condition) -> {
                tx.put(TABLE, ImmutableMap.of(TEST_CELL, PtBytes.toBytes("value")));
                return null;
            });
            fail("fail");
        } catch (TransactionFailedNonRetriableException e) {
            assertThat(e.getMessage()).contains("Condition failed");
        }
    }

    @Test
    public void readTransactionSucceedsIfConditionSucceeds() {
        serializableTxManager.runTaskWithConditionReadOnly(
                PreCommitConditions.NO_OP, (tx, condition) -> tx.get(TABLE, ImmutableSet.of(TEST_CELL)));
        TransactionOutcomeMetricsAssert.assertThat(transactionOutcomeMetrics).hasSuccessfulCommits(1);
    }

    @Test
    public void readTransactionFailsIfConditionFails() {
        try {
            serializableTxManager.runTaskWithConditionReadOnly(
                    ALWAYS_FAILS_CONDITION, (tx, condition) -> tx.get(TABLE, ImmutableSet.of(TEST_CELL)));
            fail("fail");
        } catch (TransactionFailedRetriableException e) {
            assertThat(e.getMessage()).contains("Condition failed");
        }
        TransactionOutcomeMetricsAssert.assertThat(transactionOutcomeMetrics).hasFailedCommits(1);
    }

    @Test
    public void cleanupPreCommitConditionsOnSuccess() {
        MutableLong counter = new MutableLong(0L);
        PreCommitCondition succeedsCondition =
                preCommitConditionFactory(NO_OP_THROW_IF_CONDITION_INVALID, counter::increment);

        serializableTxManager.runTaskWithConditionThrowOnConflict(succeedsCondition, (tx, condition) -> {
            tx.put(TABLE, ImmutableMap.of(TEST_CELL, PtBytes.toBytes("value")));
            return null;
        });
        assertThat(counter.intValue()).isEqualTo(1);

        serializableTxManager.runTaskWithConditionReadOnly(
                succeedsCondition, (tx, condition) -> tx.get(TABLE, ImmutableSet.of(TEST_CELL)));
        assertThat(counter.intValue()).isEqualTo(2);
    }

    @Test
    public void cleanupPreCommitConditionsOnFailure() {
        MutableLong counter = new MutableLong(0L);
        PreCommitCondition failsCondition = preCommitConditionFactory(
                _timestamp -> {
                    throw new TransactionFailedRetriableException("Condition failed");
                },
                counter::increment);

        assertThatThrownBy(() ->
                        serializableTxManager.runTaskWithConditionThrowOnConflict(failsCondition, (tx, condition) -> {
                            tx.put(TABLE, ImmutableMap.of(TEST_CELL, PtBytes.toBytes("value")));
                            return null;
                        }))
                .isInstanceOf(TransactionFailedRetriableException.class);
        assertThat(counter.intValue()).isEqualTo(1);

        assertThatThrownBy(() -> serializableTxManager.runTaskWithConditionReadOnly(
                        failsCondition, (tx, condition) -> tx.get(TABLE, ImmutableSet.of(TEST_CELL))))
                .isInstanceOf(TransactionFailedRetriableException.class);
        assertThat(counter.intValue()).isEqualTo(2);
    }

    @Test
    public void conditionCleanupRunsBeforeOnSuccessInReadWriteTask() {
        MutableLong counter = new MutableLong(0L);
        PreCommitCondition latchingCondition =
                preCommitConditionFactory(NO_OP_THROW_IF_CONDITION_INVALID, () -> assertThat(counter.getAndAdd(1))
                        .isEqualTo(0));

        serializableTxManager.runTaskWithConditionThrowOnConflict(latchingCondition, (tx, condition) -> {
            tx.onSuccess(() -> assertThat(counter.getAndAdd(1)).isEqualTo(1));
            tx.put(TABLE, ImmutableMap.of(TEST_CELL, PtBytes.toBytes("value")));
            return null;
        });
        assertThat(counter.intValue()).isEqualTo(2);
    }

    @Test
    public void conditionCleanupRunsBeforeOnSuccessInReadOnlyTask() {
        MutableLong counter = new MutableLong(0);
        PreCommitCondition preCommitCondition =
                preCommitConditionFactory(NO_OP_THROW_IF_CONDITION_INVALID, () -> assertThat(counter.getAndAdd(1))
                        .isEqualTo(0));
        serializableTxManager.runTaskWithConditionReadOnly(preCommitCondition, (tx, condition) -> {
            tx.onSuccess(() -> {
                assertThat(counter.getAndAdd(1)).isEqualTo(1);
            });
            return tx.get(TABLE, ImmutableSet.of(TEST_CELL));
        });
        assertThat(counter.intValue()).isEqualTo(2);
    }

    @Test
    public void getRowsColumnRangesReturnsInOrderInCaseOfAbortedTxns() {
        byte[] row = "foo".getBytes(StandardCharsets.UTF_8);
        Cell firstCell = Cell.create(row, "a".getBytes(StandardCharsets.UTF_8));
        Cell secondCell = Cell.create(row, "b".getBytes(StandardCharsets.UTF_8));
        byte[] value = new byte[1];

        serializableTxManager.runTaskWithRetry(tx -> {
            tx.put(TABLE, ImmutableMap.of(firstCell, value, secondCell, value));
            return null;
        });

        // this will write into the DB, because the protocol demands we write before we get a commit timestamp
        RuntimeException conditionFailure = new RuntimeException();
        assertThatThrownBy(() -> serializableTxManager.runTaskWithConditionWithRetry(
                        () -> new PreCommitCondition() {
                            @Override
                            public void throwIfConditionInvalid(long timestamp) {
                                throw conditionFailure;
                            }

                            @Override
                            public void cleanup() {}
                        },
                        (tx, condition) -> {
                            tx.put(TABLE, ImmutableMap.of(firstCell, value));
                            return null;
                        }))
                .isSameAs(conditionFailure);

        List<Cell> cells = serializableTxManager.runTaskReadOnly(tx -> BatchingVisitableView.of(tx.getRowsColumnRange(
                                TABLE, ImmutableList.of(row), BatchColumnRangeSelection.create(null, null, 10))
                        .get(row))
                .transform(Map.Entry::getKey)
                .immutableCopy());
        assertThat(cells).containsExactly(firstCell, secondCell);
    }

    @Test
    public void getOtherRowsColumnRangesReturnsInOrderInCaseOfAbortedTxns() {
        byte[] row = "foo".getBytes(StandardCharsets.UTF_8);
        Cell firstCell = Cell.create(row, "a".getBytes(StandardCharsets.UTF_8));
        Cell secondCell = Cell.create(row, "b".getBytes(StandardCharsets.UTF_8));
        byte[] value = new byte[1];

        serializableTxManager.runTaskWithRetry(tx -> {
            tx.put(TABLE, ImmutableMap.of(firstCell, value, secondCell, value));
            return null;
        });

        // this will write into the DB, because the protocol demands we write before we get a commit timestamp
        RuntimeException conditionFailure = new RuntimeException();
        assertThatThrownBy(() -> serializableTxManager.runTaskWithConditionWithRetry(
                        () -> new PreCommitCondition() {
                            @Override
                            public void throwIfConditionInvalid(long timestamp) {
                                throw conditionFailure;
                            }

                            @Override
                            public void cleanup() {}
                        },
                        (tx, condition) -> {
                            tx.put(TABLE, ImmutableMap.of(firstCell, value));
                            return null;
                        }))
                .isSameAs(conditionFailure);

        List<Cell> cells = serializableTxManager.runTaskReadOnly(tx -> Lists.transform(
                Lists.newArrayList(
                        tx.getRowsColumnRange(TABLE, ImmutableList.of(row), new ColumnRangeSelection(null, null), 10)),
                Map.Entry::getKey));
        assertThat(cells).containsExactly(firstCell, secondCell);
    }

    @Test
    public void getRowsColumnRangeMergesLocalWrites() {
        byte[] row = "foo".getBytes(StandardCharsets.UTF_8);
        Cell firstCell = Cell.create(row, "a".getBytes(StandardCharsets.UTF_8));
        Cell secondCell = Cell.create(row, "b".getBytes(StandardCharsets.UTF_8));
        byte[] value = new byte[1];

        serializableTxManager.runTaskWithRetry(tx -> {
            tx.put(TABLE, ImmutableMap.of(firstCell, value, secondCell, value));
            return null;
        });

        Cell inBetweenCell = Cell.create(row, "abba".getBytes(StandardCharsets.UTF_8));
        List<Cell> cells = serializableTxManager.runTaskWithRetry(tx -> {
            tx.put(TABLE, ImmutableMap.of(inBetweenCell, value));
            return Lists.transform(
                    Lists.newArrayList(tx.getRowsColumnRange(
                            TABLE, ImmutableList.of(row), new ColumnRangeSelection(null, null), 10)),
                    Map.Entry::getKey);
        });
        assertThat(cells).containsExactly(firstCell, inBetweenCell, secondCell);
    }

    @Test
    public void getRowsColumnRangeIncludesLocalWritesWhenRowEntirelyAbsentFromKvs() {
        byte[] row = "foo".getBytes(StandardCharsets.UTF_8);
        Cell beforeRange = Cell.create(row, "james".getBytes(StandardCharsets.UTF_8));
        Cell inRangeOne = Cell.create(row, "jeremy".getBytes(StandardCharsets.UTF_8));
        Cell inRangeTwo = Cell.create(row, "tom".getBytes(StandardCharsets.UTF_8));
        Cell afterRange = Cell.create(row, "will".getBytes(StandardCharsets.UTF_8));
        byte[] value = new byte[1];

        List<Cell> cells = serializableTxManager.runTaskWithRetry(tx -> {
            tx.put(TABLE, ImmutableMap.of(beforeRange, value, inRangeOne, value, inRangeTwo, value, afterRange, value));
            return Lists.transform(
                    Lists.newArrayList(tx.getRowsColumnRange(
                            TABLE,
                            ImmutableList.of(row),
                            new ColumnRangeSelection(
                                    RangeRequests.nextLexicographicName(beforeRange.getColumnName()),
                                    RangeRequests.previousLexicographicName(afterRange.getColumnName())),
                            10)),
                    Map.Entry::getKey);
        });
        assertThat(cells).containsExactly(inRangeOne, inRangeTwo);
    }

    @Test
    public void getRowsColumnRangeIncludesRowsWithOnlyLocalWritesCorrectly() {
        byte[] row1 = "apple".getBytes(StandardCharsets.UTF_8);
        byte[] row2 = "banana".getBytes(StandardCharsets.UTF_8);
        byte[] row3 = "cherry".getBytes(StandardCharsets.UTF_8);
        byte[] row4 = "durian".getBytes(StandardCharsets.UTF_8);
        byte[] value = new byte[1];

        Cell firstCell = Cell.create(row1, "apricot".getBytes(StandardCharsets.UTF_8));
        Cell secondCell = Cell.create(row2, "bamboo".getBytes(StandardCharsets.UTF_8));
        Cell thirdCell = Cell.create(row3, "coconut".getBytes(StandardCharsets.UTF_8));
        Cell fourthCell = Cell.create(row4, "dragonfruit".getBytes(StandardCharsets.UTF_8));

        serializableTxManager.runTaskWithRetry(tx -> {
            tx.put(TABLE, ImmutableMap.of(firstCell, value, thirdCell, value));
            return null;
        });

        List<Cell> cells = serializableTxManager.runTaskWithRetry(tx -> {
            tx.put(TABLE, ImmutableMap.of(secondCell, value));
            return Lists.transform(
                    Lists.newArrayList(tx.getRowsColumnRange(
                            TABLE, ImmutableList.of(row1, row2, row3), new ColumnRangeSelection(null, null), 10)),
                    Map.Entry::getKey);
        });
        assertThat(cells).containsExactly(firstCell, secondCell, thirdCell);

        cells = serializableTxManager.runTaskWithRetry(tx -> {
            tx.put(TABLE, ImmutableMap.of(fourthCell, value));
            return Lists.transform(
                    Lists.newArrayList(tx.getRowsColumnRange(
                            TABLE, ImmutableList.of(row3, row4, row1, row2), new ColumnRangeSelection(null, null), 10)),
                    Map.Entry::getKey);
        });
        assertThat(cells).containsExactly(thirdCell, fourthCell, firstCell, secondCell);
    }

    @Test
    public void getRowsColumnRangeIncludesPrefixRowsWithOnlyLocalWritesCorrectly() {
        byte[] row1 = "first".getBytes(StandardCharsets.UTF_8);
        byte[] row2 = "second".getBytes(StandardCharsets.UTF_8);
        byte[] value = new byte[1];

        Cell firstCell = Cell.create(row1, "1st".getBytes(StandardCharsets.UTF_8));
        Cell secondCell = Cell.create(row2, "2nd".getBytes(StandardCharsets.UTF_8));

        serializableTxManager.runTaskWithRetry(tx -> {
            tx.put(TABLE, ImmutableMap.of(secondCell, value));
            return null;
        });

        List<Cell> cells = serializableTxManager.runTaskWithRetry(tx -> {
            tx.put(TABLE, ImmutableMap.of(firstCell, value));
            return Lists.transform(
                    Lists.newArrayList(tx.getRowsColumnRange(
                            TABLE, ImmutableList.of(row1, row2), new ColumnRangeSelection(null, null), 10)),
                    Map.Entry::getKey);
        });
        assertThat(cells).containsExactly(firstCell, secondCell);
    }

    @Test
    public void getRowsColumnRangeIncludesSuffixRowsWithOnlyLocalWritesCorrectly() {
        byte[] row1 = "first".getBytes(StandardCharsets.UTF_8);
        byte[] row2 = "second".getBytes(StandardCharsets.UTF_8);
        byte[] value = new byte[1];

        Cell firstCell = Cell.create(row1, "1st".getBytes(StandardCharsets.UTF_8));
        Cell secondCell = Cell.create(row2, "2nd".getBytes(StandardCharsets.UTF_8));

        serializableTxManager.runTaskWithRetry(tx -> {
            tx.put(TABLE, ImmutableMap.of(firstCell, value));
            return null;
        });

        List<Cell> cells = serializableTxManager.runTaskWithRetry(tx -> {
            tx.put(TABLE, ImmutableMap.of(secondCell, value));
            return Lists.transform(
                    Lists.newArrayList(tx.getRowsColumnRange(
                            TABLE, ImmutableList.of(row1, row2), new ColumnRangeSelection(null, null), 10)),
                    Map.Entry::getKey);
        });
        assertThat(cells).containsExactly(firstCell, secondCell);
    }

    @Test
    public void getRowsColumnRangeHandlesTotallyEmptyRows() {
        byte[] row = "foo".getBytes(StandardCharsets.UTF_8);
        List<Cell> cells = serializableTxManager.runTaskReadOnly(tx -> Lists.transform(
                Lists.newArrayList(
                        tx.getRowsColumnRange(TABLE, ImmutableList.of(row), new ColumnRangeSelection(null, null), 10)),
                Map.Entry::getKey));
        assertThat(cells).isEmpty();
    }

    @Test
    public void getRowsColumnRangeReturnsRowsInUserProvidedOrdering() {
        byte[] row1 = "eggplant".getBytes(StandardCharsets.UTF_8);
        byte[] row2 = "fig".getBytes(StandardCharsets.UTF_8);
        byte[] row3 = "guava".getBytes(StandardCharsets.UTF_8);
        byte[] row4 = "honeydew".getBytes(StandardCharsets.UTF_8);
        byte[] value = new byte[1];

        Cell firstCell = Cell.create(row1, "eclair".getBytes(StandardCharsets.UTF_8));
        Cell secondCell = Cell.create(row2, "flambe".getBytes(StandardCharsets.UTF_8));
        Cell thirdCell = Cell.create(row3, "gateau".getBytes(StandardCharsets.UTF_8));
        Cell fourthCell = Cell.create(row4, "halva".getBytes(StandardCharsets.UTF_8));

        serializableTxManager.runTaskWithRetry(tx -> {
            tx.put(TABLE, ImmutableMap.of(firstCell, value, secondCell, value, thirdCell, value, fourthCell, value));
            return null;
        });

        List<Cell> cells = serializableTxManager.runTaskReadOnly(tx -> Lists.transform(
                Lists.newArrayList(tx.getRowsColumnRange(
                        TABLE, ImmutableList.of(row2, row3, row1, row4), new ColumnRangeSelection(null, null), 10)),
                Map.Entry::getKey));
        assertThat(cells).containsExactly(secondCell, thirdCell, firstCell, fourthCell);

        cells = serializableTxManager.runTaskReadOnly(tx -> Lists.transform(
                Lists.newArrayList(tx.getRowsColumnRange(
                        TABLE, ImmutableList.of(row4, row3, row2, row1), new ColumnRangeSelection(null, null), 10)),
                Map.Entry::getKey));
        assertThat(cells).containsExactly(fourthCell, thirdCell, secondCell, firstCell);

        cells = serializableTxManager.runTaskReadOnly(tx -> Lists.transform(
                Lists.newArrayList(tx.getRowsColumnRange(
                        TABLE, ImmutableList.of(row3, row1, row4, row2), new ColumnRangeSelection(null, null), 10)),
                Map.Entry::getKey));
        assertThat(cells).containsExactly(thirdCell, firstCell, fourthCell, secondCell);
    }

    @Test
    public void getRowsColumnRangeIteratorHandlesLocalWrites() {
        byte[] row1 = "brass".getBytes(StandardCharsets.UTF_8);
        byte[] row2 = "percussion".getBytes(StandardCharsets.UTF_8);
        byte[] row3 = "woodwinds".getBytes(StandardCharsets.UTF_8);
        byte[] value = new byte[1];

        Cell firstRowFirstColumn = Cell.create(row1, "trombone".getBytes(StandardCharsets.UTF_8));
        Cell firstRowSecondColumn = Cell.create(row1, "trumpet".getBytes(StandardCharsets.UTF_8));
        Cell secondRow = Cell.create(row2, "gong".getBytes(StandardCharsets.UTF_8));
        Cell thirdRowFirstColumn = Cell.create(row3, "clarinet".getBytes(StandardCharsets.UTF_8));
        Cell thirdRowSecondColumn = Cell.create(row3, "flute".getBytes(StandardCharsets.UTF_8));

        serializableTxManager.runTaskWithRetry(tx -> {
            tx.put(TABLE, ImmutableMap.of(firstRowFirstColumn, value, thirdRowSecondColumn, value));
            return null;
        });

        Map<byte[], List<Cell>> cells = serializableTxManager.runTaskWithRetry(tx -> {
            tx.put(TABLE, ImmutableMap.of(firstRowSecondColumn, value, secondRow, value, thirdRowFirstColumn, value));
            Map<byte[], Iterator<Entry<Cell, byte[]>>> rowsToIterators = tx.getRowsColumnRangeIterator(
                    TABLE, ImmutableList.of(row1, row2, row3), BatchColumnRangeSelection.create(null, null, 10));
            return EntryStream.of(rowsToIterators)
                    .mapValues(iterator -> Iterators.transform(iterator, Entry::getKey))
                    .<List<Cell>>mapValues(Lists::newArrayList)
                    .toMap();
        });
        assertThat(cells)
                .containsExactlyInAnyOrderEntriesOf(ImmutableMap.of(
                        row1,
                        ImmutableList.of(firstRowFirstColumn, firstRowSecondColumn),
                        row2,
                        ImmutableList.of(secondRow),
                        row3,
                        ImmutableList.of(thirdRowFirstColumn, thirdRowSecondColumn)));
    }

    @Test
    public void testRowsColumnRangesSingleIteratorVersion() {
        runTestForGetRowsColumnRangeSingleIteratorVersion(1, 1, 0);
        runTestForGetRowsColumnRangeSingleIteratorVersion(1, 10, 0);
        runTestForGetRowsColumnRangeSingleIteratorVersion(1, 100, 0);
        runTestForGetRowsColumnRangeSingleIteratorVersion(10, 10, 0);
        runTestForGetRowsColumnRangeSingleIteratorVersion(10, 1, 0);
        runTestForGetRowsColumnRangeSingleIteratorVersion(100, 1, 0);
        runTestForGetRowsColumnRangeSingleIteratorVersion(10, 10, 5);
        runTestForGetRowsColumnRangeSingleIteratorVersion(10, 10, 10);
        runTestForGetRowsColumnRangeSingleIteratorVersion(100, 100, 99);
        // Add a test where neither the numCellsPerRow and the batch size (10) are divisible by each other.
        // This tests what happens when a row's cells are spread across multiple batches.
        runTestForGetRowsColumnRangeSingleIteratorVersion(101, 11, 0);
    }

    private void runTestForGetRowsColumnRangeSingleIteratorVersion(
            int numRows, int numCellsPerRow, int numDeletedCellsPerRow) {
        List<byte[]> expectedRows = new ArrayList<>(numRows);
        List<Cell> expectedCells = new ArrayList<>(numRows * numCellsPerRow);
        List<Cell> expectedDeletedCells = new ArrayList<>(numRows * numCellsPerRow);
        for (int iRow = 0; iRow < numRows; iRow++) {
            String row = String.format("row%02d", iRow);
            expectedRows.add(row.getBytes(StandardCharsets.UTF_8));
            for (int iCell = 0; iCell < numCellsPerRow; iCell++) {
                String cell = String.format("cell%02d", iCell);
                if (iCell < numDeletedCellsPerRow) {
                    expectedDeletedCells.add(
                            Cell.create(row.getBytes(StandardCharsets.UTF_8), cell.getBytes(StandardCharsets.UTF_8)));
                } else {
                    expectedCells.add(
                            Cell.create(row.getBytes(StandardCharsets.UTF_8), cell.getBytes(StandardCharsets.UTF_8)));
                }
            }
        }
        byte[] value = new byte[1];

        serializableTxManager.runTaskWithRetry(tx -> {
            tx.put(TABLE, Maps.toMap(expectedCells, ignored -> value));
            return null;
        });
        keyValueService.addGarbageCollectionSentinelValues(TABLE, expectedDeletedCells);

        List<byte[]> shuffledRows = expectedRows;
        Collections.shuffle(shuffledRows);
        List<Cell> cells = serializableTxManager.runTaskReadOnly(tx -> ImmutableList.copyOf(Iterators.transform(
                tx.getRowsColumnRange(TABLE, shuffledRows, new ColumnRangeSelection(null, null), 10),
                Map.Entry::getKey)));
        expectedCells.sort(Comparator.comparing(
                        (Cell cell) -> ByteBuffer.wrap(cell.getRowName()),
                        Ordering.explicit(Lists.transform(shuffledRows, ByteBuffer::wrap)))
                .thenComparing(Cell::getColumnName, PtBytes.BYTES_COMPARATOR));
        Assertions.assertThat(cells).containsExactlyElementsOf(expectedCells);

        keyValueService.truncateTable(TABLE);
    }

    @Test
    public void commitThrowsIfRolledBackAtCommitTime_expiredLocks() {
        final Cell cell = Cell.create(PtBytes.toBytes("row1"), PtBytes.toBytes("column1"));

        TimelockService timelockService = spy(inMemoryTimeLockRule.getLegacyTimelockService());

        // expire the locks when the pre-commit check happens - this is guaranteed to be after we've written the data
        PreCommitCondition condition =
                unused -> doReturn(ImmutableSet.of()).when(timelockService).refreshLockLeases(any());

        ConjureStartTransactionsResponse conjureResponse = startTransactionWithWatches();
        LockImmutableTimestampResponse res = conjureResponse.getImmutableTimestamp();
        long transactionTs = conjureResponse.getTimestamps().start();

        Transaction snapshot = getSnapshotTransactionWith(timelockService, () -> transactionTs, res, condition);

        // simulate roll back at commit time
        transactionService.putUnlessExists(snapshot.getTimestamp(), TransactionConstants.FAILED_COMMIT_TS);

        snapshot.put(TABLE, ImmutableMap.of(cell, PtBytes.toBytes("value")));

        assertThatExceptionOfType(TransactionLockTimeoutException.class).isThrownBy(snapshot::commit);

        timelockService.unlock(ImmutableSet.of(res.getLock()));

        TransactionOutcomeMetricsAssert.assertThat(transactionOutcomeMetrics)
                .hasFailedCommits(1)
                .hasLocksExpired(1);
    }

    @Test
    public void commitThrowsIfCommitLockAcquisitionFails() {
        TimelockService timelockService = mock(TimelockService.class);
        when(timelockService.lock(any(), any())).thenReturn(LockResponse.timedOut());
        Transaction txn = getSnapshotTransactionWith(timelockService);

        // We only request commit locks for transactions that write at least one value
        txn.put(TABLE, ImmutableMap.of(TEST_CELL, TEST_VALUE));

        assertThatThrownBy(txn::commit)
                .isInstanceOf(TransactionLockAcquisitionTimeoutException.class)
                .hasMessage("Timed out while acquiring commit locks.");
        TransactionOutcomeMetricsAssert.assertThat(transactionOutcomeMetrics)
                .hasFailedCommits(1)
                .hasCommitLockAcquisitionFailures(1);
    }

    @Test
    public void commitThrowsIfRolledBackAtCommitTime_alreadyAborted() {
        final Cell cell = Cell.create(PtBytes.toBytes("row1"), PtBytes.toBytes("column1"));

        TimelockService timelockService = inMemoryTimeLockRule.getLegacyTimelockService();
        ConjureStartTransactionsResponse conjureResponse = startTransactionWithWatches();
        LockImmutableTimestampResponse res = conjureResponse.getImmutableTimestamp();
        long transactionTs = conjureResponse.getTimestamps().start();

        Transaction snapshot =
                getSnapshotTransactionWith(timelockService, () -> transactionTs, res, PreCommitConditions.NO_OP);

        // forcing to try to commit a transaction that is already committed
        transactionService.putUnlessExists(transactionTs, TransactionConstants.FAILED_COMMIT_TS);

        snapshot.put(TABLE, ImmutableMap.of(cell, PtBytes.toBytes("value")));

        assertThatExceptionOfType(TransactionCommitFailedException.class).isThrownBy(snapshot::commit);

        timelockService.unlock(Collections.singleton(res.getLock()));
    }

    @Test
    public void commitDoesNotThrowIfAlreadySuccessfullyCommitted() {
        final Cell cell = Cell.create(PtBytes.toBytes("row1"), PtBytes.toBytes("column1"));
        TimelockService spiedTimeLockService = spy(timelockService);

        ConjureStartTransactionsResponse conjureResponse = startTransactionWithWatches();
        LockImmutableTimestampResponse res = conjureResponse.getImmutableTimestamp();
        long transactionTs = conjureResponse.getTimestamps().start();

        Transaction snapshot =
                getSnapshotTransactionWith(spiedTimeLockService, () -> transactionTs, res, PreCommitConditions.NO_OP);

        when(spiedTimeLockService.getFreshTimestamp()).thenReturn(transactionTs + 1);
        doReturn(transactionTs + 1).when(spiedTimeLockService).getCommitTimestamp(anyLong(), any());

        // forcing to try to commit a transaction that is already committed
        transactionService.putUnlessExists(transactionTs, spiedTimeLockService.getFreshTimestamp());

        snapshot.put(TABLE, ImmutableMap.of(cell, PtBytes.toBytes("value")));
        snapshot.commit();

        spiedTimeLockService.unlock(Collections.singleton(res.getLock()));
    }

    @Test
    public void doNotValidateLocksOnNonEmptyReadsIfThoroughlySwept() {
        putCellsInTable(List.of(TEST_CELL), TABLE_SWEPT_THOROUGH);

        long transactionTs = timelockService.getFreshTimestamp();
        LockImmutableTimestampResponse res = timelockService.lockImmutableTimestamp();
        Transaction transaction =
                getSnapshotTransactionWith(timelockService, () -> transactionTs, res, PreCommitConditions.NO_OP, true);

        timelockService.unlock(ImmutableSet.of(res.getLock()));

        assertThatCode(() -> transaction.get(TABLE_SWEPT_THOROUGH, ImmutableSet.of(TEST_CELL)))
                .doesNotThrowAnyException();
    }

    @Test
    public void validateLocksOnEmptyReadsIfThoroughlySwept() {
        long transactionTs = timelockService.getFreshTimestamp();
        LockImmutableTimestampResponse res = timelockService.lockImmutableTimestamp();
        Transaction transaction =
                getSnapshotTransactionWith(timelockService, () -> transactionTs, res, PreCommitConditions.NO_OP, true);

        timelockService.unlock(ImmutableSet.of(res.getLock()));

        assertThatExceptionOfType(TransactionLockTimeoutException.class)
                .isThrownBy(() -> transaction.get(TABLE_SWEPT_THOROUGH, ImmutableSet.of(TEST_CELL)));
    }

    @Test
    public void doNotValidateLocksOnCommitIfValidationFlagIsFalseAndOnlyReadNonEmptyValuesOnThoroughlySweptTable() {
        putCellsInTable(List.of(TEST_CELL), TABLE_SWEPT_THOROUGH);

        long transactionTs = timelockService.getFreshTimestamp();
        LockImmutableTimestampResponse res = timelockService.lockImmutableTimestamp();
        Transaction transaction =
                getSnapshotTransactionWith(timelockService, () -> transactionTs, res, PreCommitConditions.NO_OP, false);

        timelockService.unlock(ImmutableSet.of(res.getLock()));

        transaction.get(TABLE_SWEPT_THOROUGH, ImmutableSet.of(TEST_CELL));

        assertThatCode(transaction::commit).doesNotThrowAnyException();
    }

    @Test
    public void validateLocksOnlyOnCommitIfValidationFlagIsFalse() {
        long transactionTs = timelockService.getFreshTimestamp();
        LockImmutableTimestampResponse res = timelockService.lockImmutableTimestamp();

        Transaction transaction =
                getSnapshotTransactionWith(timelockService, () -> transactionTs, res, PreCommitConditions.NO_OP, false);

        timelockService.unlock(ImmutableSet.of(res.getLock()));
        transaction.get(TABLE_SWEPT_THOROUGH, ImmutableSet.of(TEST_CELL));

        assertThatExceptionOfType(TransactionLockTimeoutException.class).isThrownBy(transaction::commit);
    }

    @Test
    public void validateLocksOnCommitIfEmptyReadsFollowedByNonEmptyReadsIfValidationFlagIsFalse() {
        putCellsInTable(List.of(TEST_CELL), TABLE_SWEPT_THOROUGH);

        long transactionTs = timelockService.getFreshTimestamp();
        LockImmutableTimestampResponse res = timelockService.lockImmutableTimestamp();
        Transaction transaction =
                getSnapshotTransactionWith(timelockService, () -> transactionTs, res, PreCommitConditions.NO_OP, false);

        timelockService.unlock(ImmutableSet.of(res.getLock()));

        // First reading empty value
        transaction.get(TABLE_SWEPT_THOROUGH, ImmutableSet.of(TEST_CELL_2));
        // Then reading non-empty value.
        transaction.get(TABLE_SWEPT_THOROUGH, ImmutableSet.of(TEST_CELL));

        // Make sure that lock is still validated in the end due to the initial empty read
        assertThatExceptionOfType(TransactionLockTimeoutException.class).isThrownBy(transaction::commit);
    }

    @Test
    public void skipImmutableTimestampLockCheckIfReadingEqualsExpectedNumberOfValuesEvenWhenRequestedMore() {
        putCellsInTable(List.of(TEST_CELL), TABLE_SWEPT_THOROUGH);

        TimelockService spiedTimeLockService = spy(timelockService);
        long transactionTs = spiedTimeLockService.getFreshTimestamp();
        LockImmutableTimestampResponse res = spiedTimeLockService.lockImmutableTimestamp();

        Transaction transaction = getSnapshotTransactionWith(
                spiedTimeLockService, () -> transactionTs, res, PreCommitConditions.NO_OP, true);

        Result<Map<Cell, byte[]>, MoreCellsPresentThanExpectedException> result =
                transaction.getWithExpectedNumberOfCells(
                        TABLE_SWEPT_THOROUGH, ImmutableSet.of(TEST_CELL, TEST_CELL_2), 1);
        assertThat(result.isOk()).isTrue();

        transaction.commit();
        spiedTimeLockService.unlock(ImmutableSet.of(res.getLock()));

        verify(spiedTimeLockService, never()).refreshLockLeases(any());
    }

    @Test
    public void performImmutableTimestampLocksIfReadingLessThanExpectedNumberOfValues() {
        putCellsInTable(List.of(TEST_CELL), TABLE_SWEPT_THOROUGH);

        TimelockService spiedTimeLockService = spy(timelockService);
        long transactionTs = spiedTimeLockService.getFreshTimestamp();
        LockImmutableTimestampResponse res = spiedTimeLockService.lockImmutableTimestamp();

        Transaction transaction = getSnapshotTransactionWith(
                spiedTimeLockService, () -> transactionTs, res, PreCommitConditions.NO_OP, true);

        Result<Map<Cell, byte[]>, MoreCellsPresentThanExpectedException> result =
                transaction.getWithExpectedNumberOfCells(
                        TABLE_SWEPT_THOROUGH, ImmutableSet.of(TEST_CELL, TEST_CELL_2, TEST_CELL_3), 2);
        assertThat(result.isOk()).isTrue();
        transaction.commit();
        spiedTimeLockService.unlock(ImmutableSet.of(res.getLock()));

        verify(spiedTimeLockService, times(1)).refreshLockLeases(ImmutableSet.of(res.getLock()));
    }

    @Test
    public void throwsIfReadingMoreThanExpectedNumberOfValues() {
        putCellsInTable(List.of(TEST_CELL, TEST_CELL_2), TABLE_SWEPT_THOROUGH);

        TimelockService spiedTimeLockService = spy(timelockService);
        long transactionTs = spiedTimeLockService.getFreshTimestamp();
        LockImmutableTimestampResponse res = spiedTimeLockService.lockImmutableTimestamp();

        Transaction transaction = getSnapshotTransactionWith(
                spiedTimeLockService, () -> transactionTs, res, PreCommitConditions.NO_OP, true);

        Result<Map<Cell, byte[]>, MoreCellsPresentThanExpectedException> result =
                transaction.getWithExpectedNumberOfCells(
                        TABLE_SWEPT_THOROUGH, ImmutableSet.of(TEST_CELL, TEST_CELL_2), 1);
        assertThat(result.isErr()).isTrue();
        assertThat(result.unwrapErr().getFetchedCells()).containsKeys(TEST_CELL, TEST_CELL_2);

        verify(spiedTimeLockService, never()).refreshLockLeases(any());
    }

    @Test
    public void keepNumberOfExpectedCellsTheSameIfNoneCached() {
        putCellsInTable(List.of(TEST_CELL, TEST_CELL_2, TEST_CELL_4), TABLE_SWEPT_THOROUGH);

        TimelockService spiedTimeLockService = spy(timelockService);
        long transactionTs = spiedTimeLockService.getFreshTimestamp();
        LockImmutableTimestampResponse res = spiedTimeLockService.lockImmutableTimestamp();

        CacheMetrics metrics = mock(CacheMetrics.class);
        TransactionScopedCache emptyCache = TransactionScopedCacheImpl.create(
                ValueCacheSnapshotImpl.of(
                        HashMap.empty(), HashSet.of(TABLE_SWEPT_THOROUGH), ImmutableSet.of(TABLE_SWEPT_THOROUGH)),
                metrics);
        LockWatchManagerInternal mockLockWatchManager = mock(LockWatchManagerInternal.class);
        when(mockLockWatchManager.getTransactionScopedCache(anyLong())).thenReturn(emptyCache);

        PathTypeTracker pathTypeTracker = PathTypeTrackers.constructSynchronousTracker();
        SnapshotTransaction spiedSnapshotTransaction =
                spy(getSnapshotTransactionWith(transactionTs, res, mockLockWatchManager, pathTypeTracker));
        Transaction transaction = transactionWrapper.apply(spiedSnapshotTransaction, pathTypeTracker);

        // Fetching 3 cells, but expect only 2 to be present, for example
        Result<Map<Cell, byte[]>, MoreCellsPresentThanExpectedException> result =
                transaction.getWithExpectedNumberOfCells(
                        TABLE_SWEPT_THOROUGH, ImmutableSet.of(TEST_CELL, TEST_CELL_2, TEST_CELL_3), 2);
        assertThat(result.isOk()).isTrue();

        // We shouldn't check for locks even though we haven't fetched all 3 cells, because we fetched 2 and passed
        // that as the expected value
        verify(spiedTimeLockService, never()).refreshLockLeases(any());

        // Since no cells were cached, we continue to expect 2 from the underlying kvs.
        verify(spiedSnapshotTransaction)
                .getInternal(
                        eq("getWithExpectedNumberOfCells"),
                        eq(TABLE_SWEPT_THOROUGH),
                        eq(Set.of(TEST_CELL, TEST_CELL_2, TEST_CELL_3)),
                        eq(2L),
                        any(),
                        any());
    }

    @Test
    public void reduceCachedCellsFromNumberOfExpectedCells() {
        putCellsInTable(List.of(TEST_CELL, TEST_CELL_2, TEST_CELL_4), TABLE_SWEPT_THOROUGH);

        TimelockService spiedTimeLockService = spy(timelockService);
        long transactionTs = spiedTimeLockService.getFreshTimestamp();
        LockImmutableTimestampResponse res = spiedTimeLockService.lockImmutableTimestamp();

        TransactionScopedCache txnCache =
                createCacheWithEntry(TABLE_SWEPT_THOROUGH, TEST_CELL, "value".getBytes(StandardCharsets.UTF_8));
        LockWatchManagerInternal mockLockWatchManager = mock(LockWatchManagerInternal.class);
        when(mockLockWatchManager.getTransactionScopedCache(anyLong())).thenReturn(txnCache);

        PathTypeTracker pathTypeTracker = PathTypeTrackers.constructSynchronousTracker();
        SnapshotTransaction spiedSnapshotTransaction =
                spy(getSnapshotTransactionWith(transactionTs, res, mockLockWatchManager, pathTypeTracker));
        Transaction transaction = transactionWrapper.apply(spiedSnapshotTransaction, pathTypeTracker);

        // Fetching 3 cells, but expect only 2 to be present, for example
        Result<Map<Cell, byte[]>, MoreCellsPresentThanExpectedException> result =
                transaction.getWithExpectedNumberOfCells(
                        TABLE_SWEPT_THOROUGH, ImmutableSet.of(TEST_CELL, TEST_CELL_2, TEST_CELL_3), 2);
        assertThat(result.isOk()).isTrue();

        // We shouldn't check for locks even though we haven't fetched all 3 cells, because we fetched 2 and passed
        // that as the expected value
        verify(spiedTimeLockService, never()).refreshLockLeases(any());

        // Since one cell is cached, should only expect 1 to be present on internal call
        verify(spiedSnapshotTransaction)
                .getInternal(
                        eq("getWithExpectedNumberOfCells"),
                        eq(TABLE_SWEPT_THOROUGH),
                        eq(Set.of(TEST_CELL_2, TEST_CELL_3)), // Don't expect to ask for cell1 because it's cached
                        eq(1L),
                        any(),
                        any());
    }

    @Test
    public void keepNumberOfExpectedCellsIfCachedWithEmptyValue() {
        putCellsInTable(List.of(TEST_CELL, TEST_CELL_2, TEST_CELL_4), TABLE_SWEPT_THOROUGH);

        TimelockService spiedTimeLockService = spy(timelockService);
        long transactionTs = spiedTimeLockService.getFreshTimestamp();
        LockImmutableTimestampResponse res = spiedTimeLockService.lockImmutableTimestamp();

        TransactionScopedCache txnCache =
                createCacheWithEntry(TABLE_SWEPT_THOROUGH, TEST_CELL, PtBytes.EMPTY_BYTE_ARRAY);
        LockWatchManagerInternal mockLockWatchManager = mock(LockWatchManagerInternal.class);
        when(mockLockWatchManager.getTransactionScopedCache(anyLong())).thenReturn(txnCache);

        PathTypeTracker pathTypeTracker = PathTypeTrackers.constructSynchronousTracker();
        SnapshotTransaction spiedSnapshotTransaction =
                spy(getSnapshotTransactionWith(transactionTs, res, mockLockWatchManager, pathTypeTracker));
        Transaction transaction = transactionWrapper.apply(spiedSnapshotTransaction, pathTypeTracker);

        // Fetching 3 cells, but expect only 2 to be present, for example
        Result<Map<Cell, byte[]>, MoreCellsPresentThanExpectedException> result =
                transaction.getWithExpectedNumberOfCells(
                        TABLE_SWEPT_THOROUGH, ImmutableSet.of(TEST_CELL, TEST_CELL_2, TEST_CELL_3), 2);
        assertThat(result.isOk()).isTrue();

        // We shouldn't check for locks even though we haven't fetched all 3 cells, because we fetched 2 and passed
        // that as the expected value
        verify(spiedTimeLockService, never()).refreshLockLeases(any());

        // Even though Cell One is cached, it has empty value, so we still expect 2 values to be present
        verify(spiedSnapshotTransaction)
                .getInternal(
                        eq("getWithExpectedNumberOfCells"),
                        eq(TABLE_SWEPT_THOROUGH),
                        eq(Set.of(TEST_CELL_2, TEST_CELL_3)), // Don't expect to ask for cell1 because it's cached
                        eq(2L),
                        any(),
                        any());
    }

    @Test
    public void dontFetchCellsIfAllCachedButPropagateWithEmptyRequest() {
        putCellsInTable(List.of(TEST_CELL, TEST_CELL_2), TABLE_SWEPT_THOROUGH);

        TimelockService spiedTimeLockService = spy(timelockService);
        long transactionTs = spiedTimeLockService.getFreshTimestamp();
        LockImmutableTimestampResponse res = spiedTimeLockService.lockImmutableTimestamp();

        TransactionScopedCache txnCache = createCacheWithEntries(
                TABLE_SWEPT_THOROUGH,
                Map.of(
                        TEST_CELL,
                        "someValue".getBytes(StandardCharsets.UTF_8),
                        TEST_CELL_2,
                        "someOtherValue".getBytes(StandardCharsets.UTF_8)));

        LockWatchManagerInternal mockLockWatchManager = mock(LockWatchManagerInternal.class);
        when(mockLockWatchManager.getTransactionScopedCache(anyLong())).thenReturn(txnCache);

        PathTypeTracker pathTypeTracker = PathTypeTrackers.constructSynchronousTracker();
        SnapshotTransaction spiedSnapshotTransaction =
                spy(getSnapshotTransactionWith(transactionTs, res, mockLockWatchManager, pathTypeTracker));
        Transaction transaction = transactionWrapper.apply(spiedSnapshotTransaction, pathTypeTracker);

        Result<Map<Cell, byte[]>, MoreCellsPresentThanExpectedException> result =
                transaction.getWithExpectedNumberOfCells(
                        TABLE_SWEPT_THOROUGH, ImmutableSet.of(TEST_CELL, TEST_CELL_2), 2);
        assertThat(result.isOk()).isTrue();

        verify(spiedTimeLockService, never()).refreshLockLeases(any());
        verify(spiedSnapshotTransaction)
                .getInternal(
                        eq("getWithExpectedNumberOfCells"),
                        eq(TABLE_SWEPT_THOROUGH),
                        eq(ImmutableSet.of()),
                        anyLong(),
                        any(),
                        any());
    }

    @Test
    public void throwsIfAllValuesCachedButMoreThanExpectedPresent() {
        putCellsInTable(List.of(TEST_CELL, TEST_CELL_2), TABLE_SWEPT_THOROUGH);

        TimelockService spiedTimeLockService = spy(timelockService);
        long transactionTs = spiedTimeLockService.getFreshTimestamp();
        LockImmutableTimestampResponse res = spiedTimeLockService.lockImmutableTimestamp();

<<<<<<< HEAD
        Map<Cell, byte[]> cacheContent = Map.of(
=======
        Map<Cell, byte[]> cachedValues = Map.of(
>>>>>>> b2292ce9
                TEST_CELL,
                "someValue".getBytes(StandardCharsets.UTF_8),
                TEST_CELL_2,
                "someOtherValue".getBytes(StandardCharsets.UTF_8));
<<<<<<< HEAD
        TransactionScopedCache txnCache = createCacheWithEntries(TABLE_SWEPT_THOROUGH, cacheContent);
=======
        TransactionScopedCache txnCache = createCacheWithEntries(TABLE_SWEPT_THOROUGH, cachedValues);
>>>>>>> b2292ce9

        LockWatchManagerInternal mockLockWatchManager = mock(LockWatchManagerInternal.class);
        when(mockLockWatchManager.getTransactionScopedCache(anyLong())).thenReturn(txnCache);

        PathTypeTracker pathTypeTracker = PathTypeTrackers.constructSynchronousTracker();
        SnapshotTransaction spiedSnapshotTransaction =
                spy(getSnapshotTransactionWith(transactionTs, res, mockLockWatchManager, pathTypeTracker));
        Transaction transaction = transactionWrapper.apply(spiedSnapshotTransaction, pathTypeTracker);

<<<<<<< HEAD
        Result<Map<Cell, byte[]>, MoreCellsPresentThanExpectedException> result =
                transaction.getWithExpectedNumberOfCells(
                        TABLE_SWEPT_THOROUGH, ImmutableSet.of(TEST_CELL, TEST_CELL_2), 1);
        assertThat(result.isErr()).isTrue();
        assertThat(result.unwrapErr().getFetchedCells()).isEqualTo(cacheContent);
=======
        assertThatLoggableExceptionThrownBy(() -> transaction.getWithExpectedNumberOfCells(
                        TABLE_SWEPT_THOROUGH, ImmutableSet.of(TEST_CELL, TEST_CELL_2), 1))
                .isInstanceOf(MoreCellsPresentThanExpectedException.class)
                .hasExactlyArgs(
                        SafeArg.of("expectedNumberOfCells", 1L),
                        SafeArg.of("numberOfCellsRetrieved", 2),
                        UnsafeArg.of("retrievedCells", cachedValues));
>>>>>>> b2292ce9

        verify(spiedTimeLockService, never()).refreshLockLeases(any());
        verify(spiedSnapshotTransaction, never())
                .getInternal(
                        eq("getWithExpectedNumberOfCells"), eq(TABLE_SWEPT_THOROUGH), any(), anyLong(), any(), any());
    }

    private TransactionScopedCache createCacheWithEntry(TableReference table, Cell cell, byte[] value) {
        return createCacheWithEntries(table, ImmutableMap.of(cell, value));
    }

    private TransactionScopedCache createCacheWithEntries(TableReference table, Map<Cell, byte[]> values) {
        CacheMetrics metrics = mock(CacheMetrics.class);
        return TransactionScopedCacheImpl.create(
                ValueCacheSnapshotImpl.of(
                        HashMap.ofAll(EntryStream.of(values)
                                .mapKeys(cell -> CellReference.of(table, cell))
                                .mapValues(value -> CacheEntry.unlocked(CacheValue.of(value)))
                                .toMap()),
                        HashSet.of(table),
                        ImmutableSet.of(table)),
                metrics);
    }

    @Test
    public void doesNotCheckImmutableTsLockIfNonEmptyReadOnThoroughlySwept_WithValidationOnReads() {
        putCellsInTable(List.of(TEST_CELL), TABLE_SWEPT_THOROUGH);

        TimelockService spiedTimeLockService = spy(timelockService);
        long transactionTs = spiedTimeLockService.getFreshTimestamp();
        LockImmutableTimestampResponse res = spiedTimeLockService.lockImmutableTimestamp();

        Transaction transaction = getSnapshotTransactionWith(
                spiedTimeLockService, () -> transactionTs, res, PreCommitConditions.NO_OP, true);

        transaction.get(TABLE_SWEPT_THOROUGH, ImmutableSet.of(TEST_CELL));
        transaction.commit();
        spiedTimeLockService.unlock(ImmutableSet.of(res.getLock()));

        verify(spiedTimeLockService, never()).refreshLockLeases(any());
    }

    @Test
    public void checkImmutableTsLockOnceIfEmptyReadOnThoroughlySwept_WithValidationOnReads() {
        TimelockService spiedTimeLockService = spy(timelockService);
        long transactionTs = spiedTimeLockService.getFreshTimestamp();
        LockImmutableTimestampResponse res = spiedTimeLockService.lockImmutableTimestamp();

        Transaction transaction = getSnapshotTransactionWith(
                spiedTimeLockService, () -> transactionTs, res, PreCommitConditions.NO_OP, true);

        transaction.get(TABLE_SWEPT_THOROUGH, ImmutableSet.of(TEST_CELL));
        transaction.commit();
        spiedTimeLockService.unlock(ImmutableSet.of(res.getLock()));

        verify(spiedTimeLockService).refreshLockLeases(ImmutableSet.of(res.getLock()));
    }

    @Test
    public void doesNotCheckImmutableTsLockIfNonEmptyReadOnThoroughlySwept_WithoutValidationOnReads() {
        putCellsInTable(List.of(TEST_CELL), TABLE_SWEPT_THOROUGH);

        TimelockService spiedTimeLockService = spy(timelockService);
        long transactionTs = spiedTimeLockService.getFreshTimestamp();
        LockImmutableTimestampResponse res = spiedTimeLockService.lockImmutableTimestamp();

        Transaction transaction = getSnapshotTransactionWith(
                spiedTimeLockService, () -> transactionTs, res, PreCommitConditions.NO_OP, false);

        transaction.get(TABLE_SWEPT_THOROUGH, ImmutableSet.of(TEST_CELL));
        transaction.commit();
        spiedTimeLockService.unlock(ImmutableSet.of(res.getLock()));

        verify(spiedTimeLockService, never()).refreshLockLeases(any());
    }

    @Test
    public void checkImmutableTsLockOnceIfEmptyReadOnThoroughlySwept_WithoutValidationOnReads() {
        TimelockService spiedTimeLockService = spy(timelockService);
        long transactionTs = spiedTimeLockService.getFreshTimestamp();
        LockImmutableTimestampResponse res = spiedTimeLockService.lockImmutableTimestamp();

        Transaction transaction = getSnapshotTransactionWith(
                spiedTimeLockService, () -> transactionTs, res, PreCommitConditions.NO_OP, false);

        transaction.get(TABLE_SWEPT_THOROUGH, ImmutableSet.of(TEST_CELL));
        transaction.commit();
        spiedTimeLockService.unlock(ImmutableSet.of(res.getLock()));

        verify(spiedTimeLockService).refreshLockLeases(ImmutableSet.of(res.getLock()));
    }

    @Test
    public void testThrowsIfSweepSentinelSeen() {
        Cell cell = Cell.create(PtBytes.toBytes("row1"), PtBytes.toBytes("column1"));
        Transaction t1 = txManager.createNewTransaction();
        Transaction t2 = txManager.createNewTransaction();
        t1.getTimestamp();
        t2.getTimestamp();

        t1.put(TABLE, ImmutableMap.of(cell, new byte[1]));
        t1.commit();

        keyValueService.addGarbageCollectionSentinelValues(TABLE, ImmutableSet.of(cell));

        assertThatExceptionOfType(TransactionFailedRetriableException.class)
                .isThrownBy(() -> t2.get(TABLE, ImmutableSet.of(cell)))
                .withMessageContaining("Tried to read a value that has been deleted.");
    }

    @Test
    public void testIgnoresOrphanedSweepSentinel() {
        Cell cell = Cell.create(PtBytes.toBytes("row1"), PtBytes.toBytes("column1"));
        keyValueService.addGarbageCollectionSentinelValues(TABLE, ImmutableSet.of(cell));
        Transaction txn = txManager.createNewTransaction();
        assertThat(txn.get(TABLE, ImmutableSet.of(cell))).isEmpty();
    }

    @Test
    public void checkImmutableTsLockAfterReadsForConservativeIfFlagIsSet() {
        TimelockService spiedTimeLockService = spy(timelockService);
        long transactionTs = spiedTimeLockService.getFreshTimestamp();
        LockImmutableTimestampResponse res = spiedTimeLockService.lockImmutableTimestamp();

        setTransactionConfig(ImmutableTransactionConfig.builder()
                .lockImmutableTsOnReadOnlyTransactions(true)
                .build());

        Transaction transaction = getSnapshotTransactionWith(
                spiedTimeLockService, () -> transactionTs, res, PreCommitConditions.NO_OP, true);

        transaction.get(TABLE_SWEPT_CONSERVATIVE, ImmutableSet.of(TEST_CELL));
        verify(spiedTimeLockService).refreshLockLeases(ImmutableSet.of(res.getLock()));

        transaction.commit();
        spiedTimeLockService.unlock(ImmutableSet.of(res.getLock()));
    }

    @Test
    public void getOrphanedSweepSentinelDoesNotThrow() {
        Transaction t1 = txManager.createNewTransaction();
        writeSentinelToTestTable(TABLE_SWEPT_CONSERVATIVE, TEST_CELL);
        assertThatCode(() -> t1.get(TABLE_SWEPT_CONSERVATIVE, ImmutableSet.of(TEST_CELL)))
                .doesNotThrowAnyException();
    }

    @Test
    public void getSweepSentinelUnderCommittedWriteThrowsAndCanBeRetried() {
        Transaction t1 = txManager.createNewTransaction();
        writeSentinelToTestTable(TABLE_SWEPT_CONSERVATIVE, TEST_CELL);

        commitWrite(TABLE_SWEPT_CONSERVATIVE, TEST_CELL);

        assertThatThrownBy(() -> t1.get(TABLE_SWEPT_CONSERVATIVE, ImmutableSet.of(TEST_CELL)))
                .isInstanceOf(TransactionFailedRetriableException.class)
                .hasMessageContaining("Tried to read a value that has been deleted.");

        Transaction retryTxn = txManager.createNewTransaction();
        assertThatCode(() -> retryTxn.get(TABLE_SWEPT_CONSERVATIVE, ImmutableSet.of(TEST_CELL)))
                .doesNotThrowAnyException();
    }

    @Test
    public void getSweepSentinelUnderLateUncommittedWriteDoesNotThrow() {
        Transaction t1 = txManager.createNewTransaction();
        writeSentinelToTestTable(TABLE_SWEPT_CONSERVATIVE, TEST_CELL);
        putUncommittedAtFreshTimestamp(TABLE_SWEPT_CONSERVATIVE, TEST_CELL);

        assertThatCode(() -> t1.get(TABLE_SWEPT_CONSERVATIVE, ImmutableSet.of(TEST_CELL)))
                .doesNotThrowAnyException();
    }

    @Test
    public void getSweepSentinelUnderEarlyUncommittedWriteDoesNotThrow() {
        writeSentinelToTestTable(TABLE_SWEPT_CONSERVATIVE, TEST_CELL);
        putUncommittedAtFreshTimestamp(TABLE_SWEPT_CONSERVATIVE, TEST_CELL);
        Transaction t1 = txManager.createNewTransaction();

        assertThatCode(() -> t1.get(TABLE_SWEPT_CONSERVATIVE, ImmutableSet.of(TEST_CELL)))
                .doesNotThrowAnyException();
    }

    @Test
    public void getSweepSentinelUnderMultipleUncommittedWritesDoesNotThrow() {
        Transaction t1 = txManager.createNewTransaction();
        writeSentinelToTestTable(TABLE_SWEPT_CONSERVATIVE, TEST_CELL);

        for (int transaction = 1; transaction <= 10; transaction++) {
            putUncommittedAtFreshTimestamp(TABLE_SWEPT_CONSERVATIVE, TEST_CELL);
        }

        assertThatCode(() -> t1.get(TABLE_SWEPT_CONSERVATIVE, ImmutableSet.of(TEST_CELL)))
                .doesNotThrowAnyException();
    }

    @Test
    public void getSweepSentinelUnderHiddenCommittedWriteThrows() {
        Transaction t1 = txManager.createNewTransaction();
        writeSentinelToTestTable(TABLE_SWEPT_CONSERVATIVE, TEST_CELL);

        commitWrite(TABLE_SWEPT_CONSERVATIVE, TEST_CELL);

        for (int transaction = 1; transaction <= 10; transaction++) {
            putUncommittedAtFreshTimestamp(TABLE_SWEPT_CONSERVATIVE, TEST_CELL);
        }

        assertThatThrownBy(() -> t1.get(TABLE_SWEPT_CONSERVATIVE, ImmutableSet.of(TEST_CELL)))
                .isInstanceOf(TransactionFailedRetriableException.class)
                .hasMessageContaining("Tried to read a value that has been deleted.");
    }

    @Test
    public void getOrphanedSentinelAndSentinelUnderUncommittedWriteDoesNotThrow() {
        Transaction t1 = txManager.createNewTransaction();
        writeSentinelToTestTable(TABLE_SWEPT_CONSERVATIVE, TEST_CELL);
        writeSentinelToTestTable(TABLE_SWEPT_CONSERVATIVE, TEST_CELL_2);
        putUncommittedAtFreshTimestamp(TABLE_SWEPT_CONSERVATIVE, TEST_CELL_2);

        assertThatCode(() -> t1.get(TABLE_SWEPT_CONSERVATIVE, ImmutableSet.of(TEST_CELL, TEST_CELL_2)))
                .doesNotThrowAnyException();
    }

    @Test
    public void getOrphanedSentinelAndSentinelUnderCommittedWriteThrows() {
        Transaction t1 = txManager.createNewTransaction();
        writeSentinelToTestTable(TABLE_SWEPT_CONSERVATIVE, TEST_CELL);
        writeSentinelToTestTable(TABLE_SWEPT_CONSERVATIVE, TEST_CELL_2);
        commitWrite(TABLE_SWEPT_CONSERVATIVE, TEST_CELL_2);

        assertThatThrownBy(() -> t1.get(TABLE_SWEPT_CONSERVATIVE, ImmutableSet.of(TEST_CELL, TEST_CELL_2)))
                .isInstanceOf(TransactionFailedRetriableException.class)
                .hasMessageContaining("Tried to read a value that has been deleted.");
    }

    @Test
    public void getSentinelUnderCommittedAndSentinelUnderUncommittedWriteThrows() {
        Transaction t1 = txManager.createNewTransaction();
        writeSentinelToTestTable(TABLE_SWEPT_CONSERVATIVE, TEST_CELL);
        writeSentinelToTestTable(TABLE_SWEPT_CONSERVATIVE, TEST_CELL_2);
        putUncommittedAtFreshTimestamp(TABLE_SWEPT_CONSERVATIVE, TEST_CELL);
        commitWrite(TABLE_SWEPT_CONSERVATIVE, TEST_CELL_2);

        assertThatThrownBy(() -> t1.get(TABLE_SWEPT_CONSERVATIVE, ImmutableSet.of(TEST_CELL, TEST_CELL_2)))
                .isInstanceOf(TransactionFailedRetriableException.class)
                .hasMessageContaining("Tried to read a value that has been deleted.");
    }

    @SuppressWarnings("unchecked") // ArgumentCaptor
    @Test
    public void getSentinelValuesStressTest() {
        Transaction t1 = txManager.createNewTransaction();

        List<Cell> cellsUnderUncommittedWrites = IntStream.rangeClosed(1, 100)
                .boxed()
                .map(num -> Cell.create(PtBytes.toBytes("row1"), PtBytes.toBytes(num)))
                .collect(Collectors.toList());
        List<Cell> cellsUnderHiddenCommittedWrites = IntStream.rangeClosed(1, 100)
                .boxed()
                .map(num -> Cell.create(PtBytes.toBytes("row2"), PtBytes.toBytes(num)))
                .collect(Collectors.toList());

        for (int index = 0; index < cellsUnderUncommittedWrites.size(); index++) {
            Cell cell = cellsUnderUncommittedWrites.get(index);
            writeSentinelToTestTable(TABLE_SWEPT_CONSERVATIVE, cell);
            for (int uncommittedValue = 0; uncommittedValue <= index; uncommittedValue++) {
                putUncommittedAtFreshTimestamp(TABLE_SWEPT_CONSERVATIVE, cell);
            }
        }

        for (int index = 0; index < cellsUnderHiddenCommittedWrites.size(); index++) {
            Cell cell = cellsUnderHiddenCommittedWrites.get(index);
            writeSentinelToTestTable(TABLE_SWEPT_CONSERVATIVE, cell);
            commitWrite(TABLE_SWEPT_CONSERVATIVE, cell);
            for (int uncommittedValue = 0; uncommittedValue < index; uncommittedValue++) {
                putUncommittedAtFreshTimestamp(TABLE_SWEPT_CONSERVATIVE, cell);
            }
        }

        ImmutableSet<Cell> cells = ImmutableSet.<Cell>builder()
                .addAll(cellsUnderUncommittedWrites)
                .addAll(cellsUnderHiddenCommittedWrites)
                .build();
        assertThatThrownBy(() -> t1.get(TABLE_SWEPT_CONSERVATIVE, cells))
                .isInstanceOf(TransactionFailedRetriableException.class)
                .hasMessageContaining("Tried to read a value that has been deleted.");

        ArgumentCaptor<Iterable<Long>> captor = ArgumentCaptor.forClass(Iterable.class);
        verify(transactionService, times(100)).get(captor.capture());

        List<Iterable<Long>> stressTestRequests = captor.getAllValues();
        assertThat(stressTestRequests).hasSize(100);
        for (int index = 1; index < stressTestRequests.size(); index++) {
            List<Long> previousTimestamps = StreamSupport.stream(
                            stressTestRequests.get(index - 1).spliterator(), false)
                    .collect(Collectors.toList());
            assertThat(stressTestRequests.get(index)).hasSizeLessThan(previousTimestamps.size());
        }

        Transaction retryTxn = txManager.createNewTransaction();
        assertThatCode(() -> retryTxn.get(TABLE_SWEPT_CONSERVATIVE, cells)).doesNotThrowAnyException();
    }

    @Test
    public void orphanedSentinelsGetDeletedAfterDetectionInThoroughlySweptTable() {
        writeSentinelToTestTable(TABLE_SWEPT_THOROUGH, TEST_CELL);

        assertThat(keyValueService.get(TABLE_SWEPT_THOROUGH, ImmutableMap.of(TEST_CELL, 0L)))
                .isNotEmpty();

        Transaction t1 = txManager.createNewTransaction();
        assertThatCode(() -> t1.get(TABLE_SWEPT_THOROUGH, ImmutableSet.of(TEST_CELL)))
                .doesNotThrowAnyException();

        assertThat(keyValueService.get(TABLE_SWEPT_THOROUGH, ImmutableMap.of(TEST_CELL, 0L)))
                .isEmpty();
    }

    @Test
    public void orphanedSentinelsCoveredWithUncommitedGetDeletedAfterDetectionInThoroughlySweptTable() {
        writeSentinelToTestTable(TABLE_SWEPT_THOROUGH, TEST_CELL);
        putUncommittedAtFreshTimestamp(TABLE_SWEPT_THOROUGH, TEST_CELL);

        Transaction t1 = txManager.createNewTransaction();
        assertThatCode(() -> t1.get(TABLE_SWEPT_THOROUGH, ImmutableSet.of(TEST_CELL)))
                .doesNotThrowAnyException();

        assertThat(keyValueService.get(TABLE_SWEPT_THOROUGH, ImmutableMap.of(TEST_CELL, 0L)))
                .isEmpty();
    }

    @Test
    public void nonOrphanedSentinelsDoNotGetDeletedAfterDetectionInThoroughlySweptTable() {
        Transaction t1 = txManager.createNewTransaction();
        writeSentinelToTestTable(TABLE_SWEPT_THOROUGH, TEST_CELL);

        commitWrite(TABLE_SWEPT_THOROUGH, TEST_CELL);

        assertThatThrownBy(() -> t1.get(TABLE_SWEPT_THOROUGH, ImmutableSet.of(TEST_CELL)))
                .isInstanceOf(TransactionFailedRetriableException.class)
                .hasMessageContaining("Tried to read a value that has been deleted.");

        assertThat(keyValueService.get(TABLE_SWEPT_THOROUGH, ImmutableMap.of(TEST_CELL, 0L)))
                .isNotEmpty();
    }

    @Test
    public void testSentinelsDeletionForDifferentCasesInThoroughTable() {
        Transaction t1 = txManager.createNewTransaction();

        Cell testCell3 = Cell.create(PtBytes.toBytes("super"), PtBytes.toBytes("ez"));

        writeSentinelToTestTable(TABLE_SWEPT_THOROUGH, TEST_CELL);
        writeSentinelToTestTable(TABLE_SWEPT_THOROUGH, TEST_CELL_2);
        writeSentinelToTestTable(TABLE_SWEPT_THOROUGH, testCell3);

        commitWrite(TABLE_SWEPT_THOROUGH, TEST_CELL);
        putUncommittedAtFreshTimestamp(TABLE_SWEPT_THOROUGH, TEST_CELL_2);

        assertThatThrownBy(() -> t1.get(TABLE_SWEPT_THOROUGH, ImmutableSet.of(TEST_CELL, TEST_CELL_2, testCell3)))
                .isInstanceOf(TransactionFailedRetriableException.class)
                .hasMessageContaining("Tried to read a value that has been deleted.");

        assertThat(keyValueService.get(
                        TABLE_SWEPT_THOROUGH, ImmutableMap.of(TEST_CELL, 0L, TEST_CELL_2, 0L, testCell3, 0L)))
                .containsExactlyEntriesOf(
                        ImmutableMap.of(TEST_CELL, Value.create(new byte[0], Value.INVALID_VALUE_TIMESTAMP)));
    }

    @Test
    public void orphanedSentinelsDoNotGetDeletedAfterDetectionInConservativelySweptTable() {
        writeSentinelToTestTable(TABLE_SWEPT_CONSERVATIVE, TEST_CELL);
        Transaction t1 = txManager.createNewTransaction();
        assertThatCode(() -> t1.get(TABLE_SWEPT_CONSERVATIVE, ImmutableSet.of(TEST_CELL)))
                .doesNotThrowAnyException();

        assertThat(keyValueService.get(TABLE_SWEPT_CONSERVATIVE, ImmutableMap.of(TEST_CELL, 0L)))
                .isNotEmpty();
    }

    @Test
    public void testColumnOrderThenPreserveInputRowOrder() {
        Cell foo_A = Cell.create(ROW_FOO, COL_A);
        Cell bar_A = Cell.create(ROW_BAR, COL_A);
        Cell foo_B = Cell.create(ROW_FOO, COL_B);
        Cell bar_B = Cell.create(ROW_BAR, COL_B);

        putCellsInTable(ImmutableList.of(foo_B, bar_A, bar_B, foo_A), TABLE);

        Assertions.assertThat(getSortedEntries(
                        TABLE,
                        ImmutableList.of(ROW_FOO, ROW_BAR),
                        BatchColumnRangeSelection.create(PtBytes.EMPTY_BYTE_ARRAY, PtBytes.EMPTY_BYTE_ARRAY, 1000)))
                .containsExactly(foo_A, bar_A, foo_B, bar_B);

        Assertions.assertThat(getSortedEntries(
                        TABLE,
                        ImmutableList.of(ROW_BAR, ROW_FOO),
                        BatchColumnRangeSelection.create(PtBytes.EMPTY_BYTE_ARRAY, PtBytes.EMPTY_BYTE_ARRAY, 1000)))
                .containsExactly(bar_A, foo_A, bar_B, foo_B);
    }

    @Test
    public void getSortedColumnsReturnsCellsSortedByColumn() {
        ImmutableList<byte[]> rows = ImmutableList.of(ROW_FOO, ROW_BAR);
        ImmutableList<byte[]> columns = ImmutableList.of(COL_A, COL_B);

        List<Cell> cells = rows.stream()
                .map(row -> columns.stream().map(col -> Cell.create(row, col)).collect(Collectors.toList()))
                .flatMap(Collection::stream)
                .collect(Collectors.toList());

        putCellsInTable(cells, TABLE);
        List<Cell> entries = getSortedEntries(
                TABLE,
                rows,
                BatchColumnRangeSelection.create(PtBytes.EMPTY_BYTE_ARRAY, PtBytes.EMPTY_BYTE_ARRAY, 1000));

        List<Cell> entriesSortedByColumn = columns.stream()
                .map(col -> rows.stream().map(row -> Cell.create(row, col)).collect(Collectors.toList()))
                .flatMap(Collection::stream)
                .collect(Collectors.toList());
        Assertions.assertThat(entries).containsExactlyElementsOf(entriesSortedByColumn);
    }

    @Test
    @SuppressWarnings("ReturnValueIgnored") // Part of an assertion!
    public void getSortedColumnsThrowsIfLockIsLost() {
        List<Cell> cells = ImmutableList.of(Cell.create(ROW_FOO, COL_A));
        putCellsInTable(cells, TABLE_SWEPT_THOROUGH);

        ConjureStartTransactionsResponse conjureResponse = startTransactionWithWatches();
        LockImmutableTimestampResponse res = conjureResponse.getImmutableTimestamp();
        long transactionTs = conjureResponse.getTimestamps().start();
        Transaction transaction =
                getSnapshotTransactionWith(timelockService, () -> transactionTs, res, PreCommitConditions.NO_OP, true);

        timelockService.unlock(ImmutableSet.of(res.getLock()));
        Iterator<Map.Entry<Cell, byte[]>> sortedColumns = transaction.getSortedColumns(
                TABLE_SWEPT_THOROUGH,
                ImmutableList.of(ROW_FOO),
                BatchColumnRangeSelection.create(PtBytes.EMPTY_BYTE_ARRAY, PtBytes.EMPTY_BYTE_ARRAY, 1000));
        assertThatThrownBy(() -> Streams.stream(sortedColumns).forEach(Map.Entry::getKey))
                .isInstanceOf(TransactionLockTimeoutException.class);
    }

    @Test
    public void getSortedColumnsThrowsIfLockIsLostMidway() {
        List<byte[]> rows = LongStream.range(0, 10).mapToObj(PtBytes::toBytes).collect(Collectors.toList());
        List<Cell> cells = rows.stream().map(row -> Cell.create(row, COL_A)).collect(Collectors.toList());
        putCellsInTable(cells, TABLE_SWEPT_THOROUGH);

        ConjureStartTransactionsResponse conjureResponse = startTransactionWithWatches();
        LockImmutableTimestampResponse res = conjureResponse.getImmutableTimestamp();
        long transactionTs = conjureResponse.getTimestamps().start();

        Transaction transaction =
                getSnapshotTransactionWith(timelockService, () -> transactionTs, res, PreCommitConditions.NO_OP, true);

        int batchHint = 5;
        Iterator<Map.Entry<Cell, byte[]>> sortedColumns = transaction.getSortedColumns(
                TABLE_SWEPT_THOROUGH,
                rows,
                BatchColumnRangeSelection.create(PtBytes.EMPTY_BYTE_ARRAY, PtBytes.EMPTY_BYTE_ARRAY, batchHint));
        assertThat(sortedColumns.next().getKey()).isEqualTo(cells.get(0));

        // lock lost after getting first batch
        timelockService.unlock(ImmutableSet.of(res.getLock()));

        // should still be able to get all but last element of the elements for the first batch;
        // next batch is preemptively fetched when last element of curr batch is retrieved
        List<Cell> retrievedEntries = IntStream.range(1, batchHint - 1)
                .mapToObj(_unused -> sortedColumns.next().getKey())
                .collect(Collectors.toList());
        assertThat(retrievedEntries).hasSameElementsAs(cells.subList(1, batchHint - 1));

        // should throw while fetching the next batch
        assertThatThrownBy(sortedColumns::next).isInstanceOf(TransactionLockTimeoutException.class);
    }

    @Test
    public void getSortedColumnsObeysColumnRangeSelection() {
        List<byte[]> rows = ImmutableList.of(ROW_FOO, ROW_BAR);
        List<Cell> colA_cells = ImmutableList.of(Cell.create(ROW_FOO, COL_A), Cell.create(ROW_BAR, COL_A));

        putCellsInTable(colA_cells, TABLE);
        List<Cell> entries = getSortedEntries(
                TABLE, rows, BatchColumnRangeSelection.create(COL_A, "az".getBytes(StandardCharsets.UTF_8), 1000));
        Assertions.assertThat(entries).containsExactlyElementsOf(colA_cells);

        List<Cell> outOfRangeEntries = getSortedEntries(
                TABLE,
                rows,
                BatchColumnRangeSelection.create(
                        "y".getBytes(StandardCharsets.UTF_8), "z".getBytes(StandardCharsets.UTF_8), 1000));
        Assertions.assertThat(outOfRangeEntries).isEmpty();
    }

    @Test
    public void getSortedColumnsIteratesOverMultipleBatchesIfRequired() {
        ImmutableList<byte[]> rows = ImmutableList.of(ROW_FOO, ROW_BAR);
        ImmutableList<byte[]> columns = ImmutableList.of(COL_A, COL_B);

        List<Cell> cells = rows.stream()
                .map(row -> columns.stream().map(col -> Cell.create(row, col)).collect(Collectors.toList()))
                .flatMap(Collection::stream)
                .collect(Collectors.toList());

        putCellsInTable(cells, TABLE);
        List<Cell> entries = getSortedEntries(
                TABLE, rows, BatchColumnRangeSelection.create(PtBytes.EMPTY_BYTE_ARRAY, PtBytes.EMPTY_BYTE_ARRAY, 1));

        List<Cell> entriesSortedByColumn = columns.stream()
                .map(col -> rows.stream().map(row -> Cell.create(row, col)).collect(Collectors.toList()))
                .flatMap(Collection::stream)
                .collect(Collectors.toList());
        Assertions.assertThat(entries).containsExactlyElementsOf(entriesSortedByColumn);
    }

    @Test
    public void getSortedColumnsValidatesLocksOncePerBatch() {
        List<byte[]> rows = LongStream.range(0, 1000).mapToObj(PtBytes::toBytes).collect(Collectors.toList());

        List<Cell> cells = rows.stream().map(row -> Cell.create(row, COL_A)).collect(Collectors.toList());
        putCellsInTable(cells, TABLE_SWEPT_THOROUGH);

        verifyPrefetchValidations(rows, cells, 100, 10, 1000);
        verifyPrefetchValidations(rows, cells, 100, 3, 299);
        verifyPrefetchValidations(rows, cells, 100, 4, 300);
        verifyPrefetchValidations(rows, cells, 100, 4, 301);
    }

    @Test
    public void getSortedColumnsServesInOneRequestForSmallLoad() {
        int numRows = 7;
        int numColumns = 99;
        int expectedBatchHintForKvs = numColumns;

        verifyLoadOnKvs(numColumns, numRows, expectedBatchHintForKvs);
    }

    @Test
    public void getSortedColumnsDistributesLoadAmongRows() {
        int numRows = 7;
        int numColumns = 10_000;
        int expectedBatchHintForKvs = numColumns / numRows;

        verifyLoadOnKvs(numColumns, numRows, expectedBatchHintForKvs);
    }

    @Test
    public void getSortedColumnsDistributesLoadWithMinBound() {
        int numRows = 5;
        int numColumns = 101;

        verifyLoadOnKvs(numColumns, numRows, SnapshotTransaction.MIN_BATCH_SIZE_FOR_DISTRIBUTED_LOAD);
    }

    @Test
    public void runsCallbacksInRegistrationOrder() {
        Transaction transaction = txManager.createNewTransaction();
        Runnable firstCallback = mock(Runnable.class);
        Runnable secondCallback = mock(Runnable.class);
        transaction.onSuccess(firstCallback);
        transaction.onSuccess(secondCallback);
        transaction.commit();

        InOrder inOrder = Mockito.inOrder(firstCallback, secondCallback);
        inOrder.verify(firstCallback).run();
        inOrder.verify(secondCallback).run();
    }

    @Test
    public void cannotRegisterCallbackAfterTransactionCloses() {
        Transaction committingTransaction = txManager.createNewTransaction();
        committingTransaction.commit();
        Transaction abortingTransaction = txManager.createNewTransaction();
        abortingTransaction.abort();

        assertThatThrownBy(() -> committingTransaction.onSuccess(() -> {}))
                .isInstanceOf(CommittedTransactionException.class)
                .hasMessageContaining("Transaction must be uncommitted");
        assertThatThrownBy(() -> abortingTransaction.onSuccess(() -> {}))
                .isInstanceOf(CommittedTransactionException.class)
                .hasMessageContaining("Transaction must be uncommitted");
    }

    @Test
    public void cannotRegisterNullCallback() {
        Transaction transaction = txManager.createNewTransaction();
        assertThatThrownBy(() -> transaction.onSuccess(null)).isInstanceOf(NullPointerException.class);
        transaction.abort();
    }

    @Test
    public void exceptionThrownFromCallbackStopsChain() {
        Transaction transaction = txManager.createNewTransaction();
        List<Runnable> callbacks =
                IntStream.range(0, 3).mapToObj(_unused -> mock(Runnable.class)).collect(Collectors.toList());
        callbacks.forEach(transaction::onSuccess);

        doThrow(RuntimeException.class).when(callbacks.get(1)).run();

        assertThatThrownBy(transaction::commit).isInstanceOf(RuntimeException.class);
        verify(callbacks.get(0)).run();
        verify(callbacks.get(1)).run();
        verify(callbacks.get(2), never()).run();
    }

    @Test
    public void canRegisterCallbacksFromManyThreads() {
        Transaction transaction = txManager.createNewTransaction();
        List<Runnable> callbacks = IntStream.range(0, 1000)
                .mapToObj(_unused -> mock(Runnable.class))
                .collect(Collectors.toList());
        ExecutorService executorService = PTExecutors.newFixedThreadPool(8);
        List<Future<?>> futures = callbacks.stream()
                .map(callback -> executorService.submit(() -> transaction.onSuccess(callback)))
                .collect(Collectors.toList());
        futures.forEach(Futures::getUnchecked);
        transaction.commit();
        callbacks.forEach(callback -> verify(callback).run());
    }

    @Test
    public void transactionStillCommittedEvenIfCallbackThrows() {
        RuntimeException exception = new RuntimeException("boom");
        assertThatThrownBy(() -> txManager.runTaskThrowOnConflict(txn -> {
                    txn.put(TABLE, ImmutableMap.of(TEST_CELL, PtBytes.toBytes("tom")));
                    txn.onSuccess(() -> {
                        throw exception;
                    });
                    return null;
                }))
                .isInstanceOf(exception.getClass())
                .hasMessageContaining(exception.getMessage());
        txManager.runTaskReadOnly(txn -> {
            assertThat(txn.get(TABLE, ImmutableSet.of(TEST_CELL)))
                    .containsExactly(Maps.immutableEntry(TEST_CELL, PtBytes.toBytes("tom")));
            return null;
        });
    }

    @Test
    public void transactionStillCommittedEvenIfConditionCleanupThrows() {
        RuntimeException exception = new RuntimeException("boom");
        PreCommitCondition preCommitCondition = preCommitConditionFactory(NO_OP_THROW_IF_CONDITION_INVALID, () -> {
            throw exception;
        });

        assertThatThrownBy(() -> txManager.runTaskWithConditionThrowOnConflict(preCommitCondition, (txn, condition) -> {
                    txn.put(TABLE, ImmutableMap.of(TEST_CELL, PtBytes.toBytes("tom")));
                    return null;
                }))
                .isInstanceOf(exception.getClass())
                .hasMessageContaining(exception.getMessage());
        txManager.runTaskReadOnly(txn -> {
            assertThat(txn.get(TABLE, ImmutableSet.of(TEST_CELL)))
                    .containsExactly(Maps.immutableEntry(TEST_CELL, PtBytes.toBytes("tom")));
            return null;
        });
    }

    @Test
    public void preCommitCleanupHappensIfStartTransactionsFails() {
        AtomicBoolean hasRun = new AtomicBoolean(false);
        PreCommitCondition preCommitCondition =
                preCommitConditionFactory(NO_OP_THROW_IF_CONDITION_INVALID, () -> hasRun.set(true));

        inMemoryTimeLockRule.close();

        assertThatThrownBy(() -> txManager.runTaskWithConditionThrowOnConflict(preCommitCondition, (txn, condition) -> {
            txn.put(TABLE, ImmutableMap.of(TEST_CELL, PtBytes.toBytes("tom")));
            return null;
        }));

        assertThat(hasRun.get()).isTrue();
    }

    @Test
    public void cannotCompleteFutureAfterTransactionCommit() {
        SettableFuture<Object> blocker = SettableFuture.create();
        ListenableFuture<Map<Cell, byte[]>> getFuture = txManager.runTaskThrowOnConflict(txn -> {
            txn.put(TABLE, ImmutableMap.of(TEST_CELL, PtBytes.toBytes("jeremy")));
            return Futures.transformAsync(
                    blocker,
                    _unused -> txn.getAsync(TABLE, ImmutableSet.of(TEST_CELL)),
                    MoreExecutors.directExecutor());
        });
        blocker.set(new Object());
        assertThatThrownBy(getFuture::get)
                .isInstanceOf(ExecutionException.class)
                .satisfies(exception ->
                        assertThat(exception.getCause()).isInstanceOf(CommittedTransactionException.class));
    }

    @Test
    public void cannotReadStreamAfterTransactionCommit() {
        Stream<byte[]> values = txManager.runTaskThrowOnConflict(txn -> {
            txn.put(TABLE, ImmutableMap.of(TEST_CELL, PtBytes.toBytes("tom")));

            BiFunction<RangeRequest, BatchingVisitable<RowResult<byte[]>>, byte[]> singleValueExtractor =
                    ($, visitable) -> Iterables.getOnlyElement(BatchingVisitables.copyToList(visitable))
                            .getOnlyColumnValue();
            return txn.getRanges(ImmutableGetRangesQuery.<byte[]>builder()
                    .tableRef(TABLE)
                    .rangeRequests(ImmutableList.of(RangeRequest.all()))
                    .visitableProcessor(singleValueExtractor)
                    .build());
        });
        assertThatThrownBy(() -> values.collect(Collectors.toList())).isInstanceOf(CommittedTransactionException.class);
    }

    @Test
    public void cannotPerformUnmergedGetRowsColumnRangeAfterTransactionCommit() {
        Map<byte[], BatchingVisitable<Map.Entry<Cell, byte[]>>> visitables = txManager.runTaskThrowOnConflict(txn -> {
            txn.put(TABLE, ImmutableMap.of(TEST_CELL, PtBytes.toBytes("alice")));
            return txn.getRowsColumnRange(
                    TABLE,
                    ImmutableList.of(TEST_CELL.getRowName()),
                    BatchColumnRangeSelection.create(PtBytes.EMPTY_BYTE_ARRAY, PtBytes.EMPTY_BYTE_ARRAY, 100));
        });

        assertThatThrownBy(() -> BatchingVisitables.copyToList(visitables.get(TEST_CELL.getRowName())))
                .isInstanceOf(CommittedTransactionException.class);
    }

    @Test
    public void cannotPerformMergedGetRowsColumnRangeAfterTransactionCommit() {
        Iterator<Map.Entry<Cell, byte[]>> entryIterator = txManager.runTaskThrowOnConflict(txn -> {
            txn.put(TABLE, ImmutableMap.of(TEST_CELL, PtBytes.toBytes("bob")));
            return txn.getRowsColumnRange(
                    TABLE,
                    ImmutableList.of(TEST_CELL.getRowName()),
                    new ColumnRangeSelection(PtBytes.EMPTY_BYTE_ARRAY, PtBytes.EMPTY_BYTE_ARRAY),
                    100);
        });

        assertThatThrownBy(entryIterator::next).isInstanceOf(CommittedTransactionException.class);
    }

    @Test
    public void cannotReadSortedColumnsAfterTransactionCommit() {
        Iterator<Map.Entry<Cell, byte[]>> cellIterator = txManager.runTaskThrowOnConflict(txn -> {
            txn.put(TABLE, ImmutableMap.of(TEST_CELL, PtBytes.toBytes("will")));

            return txn.getSortedColumns(
                    TABLE,
                    ImmutableList.of(TEST_CELL.getRowName()),
                    BatchColumnRangeSelection.create(PtBytes.EMPTY_BYTE_ARRAY, PtBytes.EMPTY_BYTE_ARRAY, 100));
        });
        assertThatThrownBy(cellIterator::next).isInstanceOf(CommittedTransactionException.class);
    }

    @Test
    public void cannotReadVisitablesFromGetRangesLazyAfterTransactionCommit() {
        txManager.runTaskThrowOnConflict(txn -> {
            txn.put(TABLE, ImmutableMap.of(TEST_CELL, PtBytes.toBytes("peyton")));
            txn.put(TABLE, ImmutableMap.of(TEST_CELL_2, PtBytes.toBytes("eli")));
            return null;
        });

        BatchingVisitable<RowResult<byte[]>> leakedVisitable =
                txManager.runTaskThrowOnConflict(txn -> txn.getRangesLazy(
                                TABLE,
                                ImmutableList.of(
                                        RangeRequest.builder()
                                                .startRowInclusive(TEST_CELL.getRowName())
                                                .endRowExclusive(TEST_CELL_2.getRowName())
                                                .batchHint(1)
                                                .build(),
                                        RangeRequest.builder()
                                                .startRowInclusive(TEST_CELL_2.getRowName())
                                                .batchHint(1)
                                                .build()))
                        .findFirst()
                        .orElseThrow(() -> new SafeIllegalStateException("expected at least one visitable!")));
        assertThatThrownBy(() -> BatchingVisitables.copyToList(leakedVisitable))
                .isInstanceOf(CommittedTransactionException.class);
    }

    @Test
    public void testConstraintsNotCheckedOnReadOnlyTransaction() {
        ConstraintCheckable mockConstraint = mock(ConstraintCheckable.class);
        when(mockConstraint.findConstraintFailures(any(), any(), any())).thenReturn(ImmutableList.of());

        writeCells(TABLE, ImmutableMap.of(Cell.create(ROW_FOO, COL_A), "val".getBytes(StandardCharsets.UTF_8)));

        Transaction transaction = txManager.createNewTransaction();
        transaction.useTable(TABLE, mockConstraint);
        Runnable callback = mock(Runnable.class);
        transaction.onSuccess(callback);
        NavigableMap<byte[], RowResult<byte[]>> rows =
                transaction.getRows(TABLE, ImmutableSet.of(ROW_FOO), ColumnSelection.all());
        transaction.commit();

        verify(callback, times(1)).run();
        verifyNoInteractions(mockConstraint);

        RowResult<byte[]> result = rows.get(ROW_FOO);
        assertThat(result.getCellSet()).hasSize(1);
        assertThat(result.getOnlyColumnValue()).asString(StandardCharsets.UTF_8).isEqualTo("val");
    }

    @Test
    public void testConstraintsCheckedOnSuccessfulTransaction() {
        ImmutableMap<Cell, byte[]> writes =
                ImmutableMap.of(Cell.create(ROW_FOO, COL_A), "val".getBytes(StandardCharsets.UTF_8));

        ConstraintCheckable mockConstraint = mock(ConstraintCheckable.class);
        when(mockConstraint.findConstraintFailures(any(), any(), any())).thenReturn(ImmutableList.of());

        Transaction transaction = txManager.createNewTransaction();
        transaction.useTable(TABLE, mockConstraint);
        Runnable callback = mock(Runnable.class);
        transaction.onSuccess(callback);
        transaction.put(TABLE, writes);
        transaction.commit();

        verify(callback, times(1)).run();
        verify(mockConstraint, times(1))
                .findConstraintFailures(
                        eq(writes),
                        any(ConstraintCheckingTransaction.class),
                        eq(AtlasDbConstraintCheckingMode.FULL_CONSTRAINT_CHECKING_THROWS_EXCEPTIONS));
    }

    @Test
    public void testConstraintsViolated() {
        Map<Cell, byte[]> writes = ImmutableMap.of(Cell.create(ROW_FOO, COL_A), "val".getBytes(StandardCharsets.UTF_8));

        String constraintViolated = "test constraint violated";
        ConstraintCheckable mockConstraint = mock(ConstraintCheckable.class);
        when(mockConstraint.findConstraintFailures(any(), any(), any()))
                .thenReturn(ImmutableList.of(constraintViolated));

        Transaction transaction = txManager.createNewTransaction();
        transaction.useTable(TABLE, mockConstraint);
        Runnable callback = mock(Runnable.class);
        transaction.onSuccess(callback);
        transaction.put(TABLE, writes);

        assertThatThrownBy(transaction::commit)
                .isInstanceOf(AtlasDbConstraintException.class)
                .hasMessageContaining(constraintViolated);

        verifyNoInteractions(callback);
        verify(mockConstraint, times(1))
                .findConstraintFailures(
                        eq(writes),
                        any(ConstraintCheckingTransaction.class),
                        eq(AtlasDbConstraintCheckingMode.FULL_CONSTRAINT_CHECKING_THROWS_EXCEPTIONS));
    }

    @Test
    public void setsRequestedCommitLocksCountCorrectly_serializableCell() {
        // Will request commit locks for cells, but not rows
        overrideConflictHandlerForTable(TABLE, ConflictHandler.SERIALIZABLE_CELL);

        // We can only get the commit info from a snapshot transaction
        SnapshotTransaction txn = unwrapSnapshotTransaction(txManager.createNewTransaction());
        txn.put(TABLE, ImmutableMap.of(TEST_CELL, TEST_VALUE));
        txn.put(TABLE, ImmutableMap.of(TEST_CELL_2, TEST_VALUE));
        txn.commit();

        TransactionCommitLockInfo commitLockInfo = txn.getCommitLockInfo();
        assertThat(commitLockInfo.cellCommitLocksRequested()).isEqualTo(2);
        // For write transactions, we always lock an additional row in the transaction table
        assertThat(commitLockInfo.rowCommitLocksRequested()).isEqualTo(0 + 1);
    }

    @Test
    public void setsRequestedCommitLocksCountCorrectly_serializable() {
        // Will request commit locks for rows, but not cells
        overrideConflictHandlerForTable(TABLE, ConflictHandler.SERIALIZABLE);

        SnapshotTransaction txn = unwrapSnapshotTransaction(txManager.createNewTransaction());
        txn.put(TABLE, ImmutableMap.of(TEST_CELL, TEST_VALUE));
        txn.put(TABLE, ImmutableMap.of(TEST_CELL_2, TEST_VALUE));
        txn.commit();

        TransactionCommitLockInfo commitLockInfo = txn.getCommitLockInfo();
        assertThat(commitLockInfo.cellCommitLocksRequested()).isEqualTo(0);
        assertThat(commitLockInfo.rowCommitLocksRequested()).isEqualTo(2 + 1);
    }

    @Test
    public void setsRequestedCommitLocksCountCorrectly_serializableLockLevelMigration_sameRow() {
        // Will request commit locks for cells and rows
        overrideConflictHandlerForTable(TABLE, ConflictHandler.SERIALIZABLE_LOCK_LEVEL_MIGRATION);

        SnapshotTransaction txn = unwrapSnapshotTransaction(txManager.createNewTransaction());
        txn.put(
                TABLE,
                ImmutableMap.of(Cell.create(PtBytes.toBytes("same_row"), PtBytes.toBytes("column1")), TEST_VALUE));
        txn.put(
                TABLE,
                ImmutableMap.of(
                        Cell.create(
                                PtBytes.toBytes("same_row"),
                                // Writing to the same row, but different column/cell
                                PtBytes.toBytes("column2")),
                        TEST_VALUE));
        txn.commit();

        TransactionCommitLockInfo commitLockInfo = txn.getCommitLockInfo();
        assertThat(commitLockInfo.cellCommitLocksRequested()).isEqualTo(2);
        assertThat(commitLockInfo.rowCommitLocksRequested()).isEqualTo(1 + 1);
    }

    @Test
    public void setsRequestedCellCommitLocksCountCorrectlyForMultipleTables() {
        overrideConflictHandlerForTable(TABLE, ConflictHandler.SERIALIZABLE_CELL);
        overrideConflictHandlerForTable(TABLE2, ConflictHandler.SERIALIZABLE_CELL);

        SnapshotTransaction txn = unwrapSnapshotTransaction(txManager.createNewTransaction());
        txn.put(TABLE, ImmutableMap.of(TEST_CELL, TEST_VALUE));
        txn.put(TABLE2, ImmutableMap.of(TEST_CELL_2, TEST_VALUE));
        txn.commit();

        TransactionCommitLockInfo commitLockInfo = txn.getCommitLockInfo();
        assertThat(commitLockInfo.cellCommitLocksRequested()).isEqualTo(2);
        assertThat(commitLockInfo.rowCommitLocksRequested()).isEqualTo(0 + 1);
    }

    @Test
    public void exceptionThrownWhenTooManyPostFilterIterationsOccur() {
        for (int idx = 0; idx < SnapshotTransaction.MAX_POST_FILTERING_ITERATIONS; idx++) {
            putUncommittedAtFreshTimestamp(TABLE_NO_SWEEP, TEST_CELL);
        }
        assertThatLoggableExceptionThrownBy(
                        () -> txManager.runTaskThrowOnConflict(txn -> txn.get(TABLE_NO_SWEEP, Set.of(TEST_CELL))))
                .isInstanceOf(SafeIllegalStateException.class)
                .hasMessageStartingWith("Unable to filter cells")
                .hasExactlyArgs(
                        SafeArg.of("table", TABLE_NO_SWEEP),
                        SafeArg.of("maxIterations", SnapshotTransaction.MAX_POST_FILTERING_ITERATIONS));
    }

    private void verifyPrefetchValidations(
            List<byte[]> rows,
            List<Cell> cells,
            int batchHint,
            int expectedNumberOfInvocations,
            int numElementsToBeAccessed) {
        TimelockService spiedTimeLockService = spy(timelockService);
        ConjureStartTransactionsResponse conjureResponse = startTransactionWithWatches();
        LockImmutableTimestampResponse res = conjureResponse.getImmutableTimestamp();
        long transactionTs = conjureResponse.getTimestamps().start();
        Transaction transaction = getSnapshotTransactionWith(
                spiedTimeLockService, () -> transactionTs, res, PreCommitConditions.NO_OP, true);

        Iterator<Map.Entry<Cell, byte[]>> sortedColumns = transaction.getSortedColumns(
                TABLE_SWEPT_THOROUGH,
                rows,
                BatchColumnRangeSelection.create(PtBytes.EMPTY_BYTE_ARRAY, PtBytes.EMPTY_BYTE_ARRAY, batchHint));
        List<Cell> entries = IntStream.range(0, numElementsToBeAccessed)
                .mapToObj(_unused -> sortedColumns.next().getKey())
                .collect(Collectors.toList());
        Assertions.assertThat(entries).containsExactlyElementsOf(cells.subList(0, numElementsToBeAccessed));
        verify(spiedTimeLockService, times(expectedNumberOfInvocations))
                .refreshLockLeases(ImmutableSet.of(res.getLock()));
    }

    private ConjureStartTransactionsResponse startTransactionWithWatches() {
        ConjureStartTransactionsResponse conjureResponse =
                inMemoryTimeLockRule.get().getLockLeaseService().startTransactionsWithWatches(Optional.empty(), 1);
        Set<Long> startTimestamps =
                conjureResponse.getTimestamps().stream().boxed().collect(Collectors.toSet());
        inMemoryTimeLockRule
                .getLockWatchManager()
                .getCache()
                .processStartTransactionsUpdate(startTimestamps, conjureResponse.getLockWatchUpdate());
        return conjureResponse;
    }

    private void verifyLoadOnKvs(int numColumns, int numRows, int expectedBatchHintForKvs) {
        List<byte[]> rows =
                LongStream.range(0, numRows).mapToObj(PtBytes::toBytes).collect(Collectors.toList());
        List<byte[]> columns =
                LongStream.range(0, numColumns).mapToObj(PtBytes::toBytes).collect(Collectors.toList());

        // Only provide entries for the first row
        List<Cell> cells =
                columns.stream().map(column -> Cell.create(rows.get(0), column)).collect(Collectors.toList());
        putCellsInTable(cells, TABLE);

        verifyBatchHintSizesForKvs(rows, cells.size(), expectedBatchHintForKvs);
    }

    private void verifyBatchHintSizesForKvs(List<byte[]> rows, int batchHint, int expectedBatchHintForKvs) {
        long transactionTs = timelockService.getFreshTimestamp();
        LockImmutableTimestampResponse res = timelockService.lockImmutableTimestamp();
        Transaction transaction =
                getSnapshotTransactionWith(timelockService, () -> transactionTs, res, PreCommitConditions.NO_OP, true);

        transaction.getSortedColumns(
                TABLE_SWEPT_THOROUGH,
                rows,
                BatchColumnRangeSelection.create(PtBytes.EMPTY_BYTE_ARRAY, PtBytes.EMPTY_BYTE_ARRAY, batchHint));

        ArgumentCaptor<BatchColumnRangeSelection> perBatchSelection =
                ArgumentCaptor.forClass(BatchColumnRangeSelection.class);
        // In-memory kvs does not honour batch hint; returns all cells in one call
        verify(keyValueService)
                .getRowsColumnRange(eq(TABLE_SWEPT_THOROUGH), eq(rows), perBatchSelection.capture(), eq(transactionTs));
        assertThat(perBatchSelection.getValue().getBatchHint()).isEqualTo(expectedBatchHintForKvs);
    }

    private List<Cell> getSortedEntries(
            TableReference table, List<byte[]> rows, BatchColumnRangeSelection batchColumnRangeSelection) {
        return serializableTxManager.runTaskWithRetry(tx -> {
            Iterator<Map.Entry<Cell, byte[]>> sortedColumns =
                    tx.getSortedColumns(table, rows, batchColumnRangeSelection);
            return Streams.stream(sortedColumns).map(Map.Entry::getKey).collect(Collectors.toList());
        });
    }

    private void putCellsInTable(List<Cell> cells, TableReference table) {
        byte[] value = new byte[1];
        Map<Cell, byte[]> cellMap = KeyedStream.of(cells).map(_unused -> value).collectToMap();
        txManager.runTaskWithRetry(tx -> {
            tx.put(table, cellMap);
            return null;
        });
    }

    private void putUncommittedAtFreshTimestamp(TableReference tableRef, Cell cell) {
        keyValueService.put(
                tableRef,
                ImmutableMap.of(cell, PtBytes.toBytes("i am uncommitted")),
                txManager.createNewTransaction().getTimestamp());
    }

    private void writeSentinelToTestTable(TableReference tableRef, Cell cell) {
        keyValueService.put(tableRef, ImmutableMap.of(cell, new byte[0]), Value.INVALID_VALUE_TIMESTAMP);
    }

    private void commitWrite(TableReference tableSweptThorough, Cell testCell) {
        Transaction txn = txManager.createNewTransaction();
        txn.put(tableSweptThorough, ImmutableMap.of(testCell, PtBytes.toBytes("something")));
        txn.commit();
    }

    private void setTransactionConfig(TransactionConfig config) {
        transactionConfig = config;
    }

    private Transaction getSnapshotTransactionWith(TimelockService timelockService) {
        ConjureStartTransactionsResponse conjureResponse = startTransactionWithWatches();
        LockImmutableTimestampResponse lockImmutableTimestampResponse = conjureResponse.getImmutableTimestamp();
        long transactionTs = conjureResponse.getTimestamps().start();
        return getSnapshotTransactionWith(
                timelockService, () -> transactionTs, lockImmutableTimestampResponse, unused -> {});
    }

    private Transaction getSnapshotTransactionWith(
            TimelockService timelockService,
            Supplier<Long> startTs,
            LockImmutableTimestampResponse lockImmutableTimestampResponse,
            PreCommitCondition preCommitCondition) {
        return getSnapshotTransactionWith(
                timelockService, startTs, lockImmutableTimestampResponse, preCommitCondition, true);
    }

    private SnapshotTransaction getSnapshotTransactionWith(
            long transactionTs,
            LockImmutableTimestampResponse res,
            LockWatchManagerInternal mockLockWatchManager,
            PathTypeTracker pathTypeTracker) {
        return new SnapshotTransaction(
                metricsManager,
                keyValueServiceWrapper.apply(keyValueService, pathTypeTracker),
                timelockService,
                mockLockWatchManager,
                transactionService,
                NoOpCleaner.INSTANCE,
                () -> transactionTs,
                TestConflictDetectionManagers.createWithStaticConflictDetection(
                        ImmutableMap.of(TABLE, Optional.of(ConflictHandler.RETRY_ON_WRITE_WRITE))),
                SweepStrategyManagers.createDefault(keyValueService),
                res.getImmutableTimestamp(),
                Optional.of(res.getLock()),
                PreCommitConditions.NO_OP,
                AtlasDbConstraintCheckingMode.NO_CONSTRAINT_CHECKING,
                null,
                TransactionReadSentinelBehavior.THROW_EXCEPTION,
                false,
                timestampCache,
                getRangesExecutor,
                defaultGetRangesConcurrency,
                MultiTableSweepQueueWriter.NO_OP,
                MoreExecutors.newDirectExecutorService(),
                true,
                () -> transactionConfig,
                ConflictTracer.NO_OP,
                tableLevelMetricsController,
                knowledge);
    }

    private Transaction getSnapshotTransactionWith(
            TimelockService timelockService,
            Supplier<Long> startTs,
            LockImmutableTimestampResponse lockImmutableTimestampResponse,
            PreCommitCondition preCommitCondition,
            boolean validateLocksOnReads) {
        PathTypeTracker pathTypeTracker = PathTypeTrackers.constructSynchronousTracker();
        SnapshotTransaction transaction = new SnapshotTransaction(
                metricsManager,
                keyValueServiceWrapper.apply(keyValueService, pathTypeTracker),
                timelockService,
                inMemoryTimeLockRule.getLockWatchManager(),
                transactionService,
                NoOpCleaner.INSTANCE,
                startTs,
                TestConflictDetectionManagers.createWithStaticConflictDetection(
                        ImmutableMap.of(TABLE, Optional.of(ConflictHandler.RETRY_ON_WRITE_WRITE))),
                SweepStrategyManagers.createDefault(keyValueService),
                lockImmutableTimestampResponse.getImmutableTimestamp(),
                Optional.of(lockImmutableTimestampResponse.getLock()),
                preCommitCondition,
                AtlasDbConstraintCheckingMode.NO_CONSTRAINT_CHECKING,
                null,
                TransactionReadSentinelBehavior.THROW_EXCEPTION,
                false,
                timestampCache,
                getRangesExecutor,
                defaultGetRangesConcurrency,
                MultiTableSweepQueueWriter.NO_OP,
                MoreExecutors.newDirectExecutorService(),
                validateLocksOnReads,
                () -> transactionConfig,
                ConflictTracer.NO_OP,
                tableLevelMetricsController,
                knowledge);
        return transactionWrapper.apply(transaction, pathTypeTracker);
    }

    private void writeCells(TableReference table, ImmutableMap<Cell, byte[]> cellsToWrite) {
        Transaction writeTransaction = txManager.createNewTransaction();
        writeTransaction.put(table, cellsToWrite);
        writeTransaction.commit();
    }

    private RowResult<byte[]> readRow(byte[] defaultRow) {
        Transaction readTransaction = txManager.createNewTransaction();
        SortedMap<byte[], RowResult<byte[]>> allRows =
                readTransaction.getRows(TABLE, ImmutableSet.of(defaultRow), ColumnSelection.all());
        return allRows.get(defaultRow);
    }

    private TableMetadata getTableMetadataForSweepStrategy(SweepStrategy sweepStrategy) {
        return TableMetadata.builder().sweepStrategy(sweepStrategy).build();
    }

    private HeldLocksToken getExpiredHeldLocksToken() {
        ImmutableSortedMap.Builder<LockDescriptor, LockMode> builder = ImmutableSortedMap.naturalOrder();
        builder.put(
                AtlasRowLockDescriptor.of(
                        TransactionConstants.TRANSACTION_TABLE.getQualifiedName(),
                        TransactionConstants.getValueForTimestamp(0L)),
                LockMode.WRITE);
        long creationDateMs = System.currentTimeMillis();
        long expirationDateMs = creationDateMs - 1;
        TimeDuration lockTimeout = SimpleTimeDuration.of(0, TimeUnit.SECONDS);
        long versionId = 0L;
        return new HeldLocksToken(
                BigInteger.ZERO,
                lockClient,
                creationDateMs,
                expirationDateMs,
                LockCollections.of(builder.buildOrThrow()),
                lockTimeout,
                versionId,
                "Dummy thread");
    }

    private long concurrentlyIncrementValueThousandTimesAndGet() throws InterruptedException, ExecutionException {
        CompletionService<Void> executor = new ExecutorCompletionService<Void>(PTExecutors.newFixedThreadPool(8));
        final Cell cell = Cell.create(PtBytes.toBytes("row1"), PtBytes.toBytes("column1"));
        Transaction t1 = txManager.createNewTransaction();
        t1.put(TABLE, ImmutableMap.of(cell, EncodingUtils.encodeVarLong(0L)));
        t1.commit();
        for (int i = 0; i < 1000; i++) {
            executor.submit(() -> {
                txManager.runTaskWithRetry((TxTask) t -> {
                    long prev = EncodingUtils.decodeVarLong(t.get(TABLE, ImmutableSet.of(cell))
                            .values()
                            .iterator()
                            .next());
                    t.put(TABLE, ImmutableMap.of(cell, EncodingUtils.encodeVarLong(prev + 1)));
                    return null;
                });
                return null;
            });
        }
        for (int i = 0; i < 1000; i++) {
            Future<Void> future = executor.take();
            future.get();
        }
        t1 = txManager.createNewTransaction();
        return EncodingUtils.decodeVarLong(
                t1.get(TABLE, ImmutableSet.of(cell)).values().iterator().next());
    }

    /**
     * Hack to get reference to underlying {@link SnapshotTransaction}. See how transaction managers are composed at
     * {@link AtlasDbTestCase#setUp()}.
     */
    private static SnapshotTransaction unwrapSnapshotTransaction(Transaction transaction) {
        if (transaction instanceof ForwardingTransaction) {
            return unwrapSnapshotTransaction(((ForwardingTransaction) transaction).delegate());
        }
        return (SnapshotTransaction) transaction;
    }

    private static PreCommitCondition preCommitConditionFactory(
            Consumer<Long> throwIfConditionInvalid, Runnable cleanup) {
        return new PreCommitCondition() {
            @Override
            public void throwIfConditionInvalid(long timestamp) {
                throwIfConditionInvalid.accept(timestamp);
            }

            @Override
            public void cleanup() {
                cleanup.run();
            }
        };
    }

    private static class VerifyingKeyValueServiceDelegate extends ForwardingKeyValueService {
        private final KeyValueService delegate;
        private final PathTypeTracker pathTypeTracker;

        VerifyingKeyValueServiceDelegate(KeyValueService keyValueService, PathTypeTracker pathTypeTracker) {
            this.delegate = keyValueService;
            this.pathTypeTracker = pathTypeTracker;
        }

        @Override
        public KeyValueService delegate() {
            return delegate;
        }

        @Override
        public Map<Cell, Value> get(TableReference tableRef, Map<Cell, Long> timestampByCell) {
            pathTypeTracker.checkNotInAsync();
            return AtlasFutures.getUnchecked(delegate.getAsync(tableRef, timestampByCell));
        }

        @Override
        public ListenableFuture<Map<Cell, Value>> getAsync(TableReference tableRef, Map<Cell, Long> timestampByCell) {
            pathTypeTracker.expectedToBeInAsync();
            return delegate.getAsync(tableRef, timestampByCell);
        }
    }
}<|MERGE_RESOLUTION|>--- conflicted
+++ resolved
@@ -1883,20 +1883,12 @@
         long transactionTs = spiedTimeLockService.getFreshTimestamp();
         LockImmutableTimestampResponse res = spiedTimeLockService.lockImmutableTimestamp();
 
-<<<<<<< HEAD
         Map<Cell, byte[]> cacheContent = Map.of(
-=======
-        Map<Cell, byte[]> cachedValues = Map.of(
->>>>>>> b2292ce9
                 TEST_CELL,
                 "someValue".getBytes(StandardCharsets.UTF_8),
                 TEST_CELL_2,
                 "someOtherValue".getBytes(StandardCharsets.UTF_8));
-<<<<<<< HEAD
         TransactionScopedCache txnCache = createCacheWithEntries(TABLE_SWEPT_THOROUGH, cacheContent);
-=======
-        TransactionScopedCache txnCache = createCacheWithEntries(TABLE_SWEPT_THOROUGH, cachedValues);
->>>>>>> b2292ce9
 
         LockWatchManagerInternal mockLockWatchManager = mock(LockWatchManagerInternal.class);
         when(mockLockWatchManager.getTransactionScopedCache(anyLong())).thenReturn(txnCache);
@@ -1906,21 +1898,16 @@
                 spy(getSnapshotTransactionWith(transactionTs, res, mockLockWatchManager, pathTypeTracker));
         Transaction transaction = transactionWrapper.apply(spiedSnapshotTransaction, pathTypeTracker);
 
-<<<<<<< HEAD
         Result<Map<Cell, byte[]>, MoreCellsPresentThanExpectedException> result =
                 transaction.getWithExpectedNumberOfCells(
                         TABLE_SWEPT_THOROUGH, ImmutableSet.of(TEST_CELL, TEST_CELL_2), 1);
         assertThat(result.isErr()).isTrue();
         assertThat(result.unwrapErr().getFetchedCells()).isEqualTo(cacheContent);
-=======
-        assertThatLoggableExceptionThrownBy(() -> transaction.getWithExpectedNumberOfCells(
-                        TABLE_SWEPT_THOROUGH, ImmutableSet.of(TEST_CELL, TEST_CELL_2), 1))
-                .isInstanceOf(MoreCellsPresentThanExpectedException.class)
-                .hasExactlyArgs(
+        assertThat(result.unwrapErr().getArgs())
+                .containsExactlyInAnyOrder(
                         SafeArg.of("expectedNumberOfCells", 1L),
                         SafeArg.of("numberOfCellsRetrieved", 2),
-                        UnsafeArg.of("retrievedCells", cachedValues));
->>>>>>> b2292ce9
+                        UnsafeArg.of("retrievedCells", cacheContent));
 
         verify(spiedTimeLockService, never()).refreshLockLeases(any());
         verify(spiedSnapshotTransaction, never())
