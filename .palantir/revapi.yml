--- conflicted
+++ resolved
@@ -269,8 +269,14 @@
         \ com.palantir.lock.client.TimeLockClient>)"
       justification: "None of the impacted classes are used or inherited from any\
         \ other library or product"
-<<<<<<< HEAD
-  "0.941.0":
+  "0.936.0":
+    com.palantir.atlasdb:atlasdb-cassandra:
+    - code: "java.method.visibilityReduced"
+      old: "method void com.palantir.atlasdb.keyvalue.cassandra.CassandraTopologyValidator::<init>(com.palantir.atlasdb.CassandraTopologyValidationMetrics)"
+      new: "method void com.palantir.atlasdb.keyvalue.cassandra.CassandraTopologyValidator::<init>(com.palantir.atlasdb.CassandraTopologyValidationMetrics,\
+        \ java.util.function.Supplier<java.util.Set<java.lang.String>>)"
+      justification: "internal API"
+  "0.942.0":
     com.palantir.atlasdb:atlasdb-cassandra:
     - code: "java.method.removed"
       old: "method void com.palantir.atlasdb.keyvalue.cassandra.pool.CassandraService::cacheInitialCassandraHosts()"
@@ -279,14 +285,6 @@
       old: "method void com.palantir.atlasdb.keyvalue.cassandra.CassandraTopologyValidator::<init>(com.palantir.atlasdb.CassandraTopologyValidationMetrics)"
       new: "method void com.palantir.atlasdb.keyvalue.cassandra.CassandraTopologyValidator::<init>(com.palantir.atlasdb.CassandraTopologyValidationMetrics,\
         \ com.palantir.common.base.FunctionCheckedException<com.palantir.atlasdb.keyvalue.cassandra.pool.CassandraServer,\
-        \ com.palantir.atlasdb.keyvalue.cassandra.CassandraClient, org.apache.thrift.TException>)"
-      justification: "Only used internally"
-=======
-  "0.936.0":
-    com.palantir.atlasdb:atlasdb-cassandra:
-    - code: "java.method.visibilityReduced"
-      old: "method void com.palantir.atlasdb.keyvalue.cassandra.CassandraTopologyValidator::<init>(com.palantir.atlasdb.CassandraTopologyValidationMetrics)"
-      new: "method void com.palantir.atlasdb.keyvalue.cassandra.CassandraTopologyValidator::<init>(com.palantir.atlasdb.CassandraTopologyValidationMetrics,\
+        \ com.palantir.atlasdb.keyvalue.cassandra.CassandraClient, org.apache.thrift.TException>,\
         \ java.util.function.Supplier<java.util.Set<java.lang.String>>)"
-      justification: "internal API"
->>>>>>> 1774a018
+      justification: "Only used internally"