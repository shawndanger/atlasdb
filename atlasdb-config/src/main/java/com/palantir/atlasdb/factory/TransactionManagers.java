/*
 * (c) Copyright 2018 Palantir Technologies Inc. All rights reserved.
 *
 * Licensed under the Apache License, Version 2.0 (the "License");
 * you may not use this file except in compliance with the License.
 * You may obtain a copy of the License at
 *
 *     http://www.apache.org/licenses/LICENSE-2.0
 *
 * Unless required by applicable law or agreed to in writing, software
 * distributed under the License is distributed on an "AS IS" BASIS,
 * WITHOUT WARRANTIES OR CONDITIONS OF ANY KIND, either express or implied.
 * See the License for the specific language governing permissions and
 * limitations under the License.
 */
package com.palantir.atlasdb.factory;

import java.time.Duration;
import java.util.List;
import java.util.Optional;
import java.util.Set;
import java.util.concurrent.CompletableFuture;
import java.util.concurrent.ScheduledExecutorService;
import java.util.concurrent.TimeUnit;
import java.util.function.Consumer;
import java.util.function.Function;
import java.util.function.Supplier;
import java.util.function.ToLongFunction;
import java.util.stream.Collectors;

import javax.ws.rs.ClientErrorException;

import org.immutables.value.Value;
import org.slf4j.Logger;
import org.slf4j.LoggerFactory;

import com.codahale.metrics.MetricRegistry;
import com.fasterxml.jackson.annotation.JsonIgnore;
import com.google.common.annotations.VisibleForTesting;
import com.google.common.collect.ImmutableList;
import com.google.common.collect.ImmutableSet;
import com.google.common.collect.Iterables;
import com.google.common.collect.Lists;
import com.google.common.util.concurrent.Uninterruptibles;
import com.palantir.async.initializer.AsyncInitializer;
import com.palantir.async.initializer.Callback;
import com.palantir.async.initializer.LambdaCallback;
import com.palantir.atlasdb.AtlasDbConstants;
import com.palantir.atlasdb.cache.DefaultTimestampCache;
import com.palantir.atlasdb.cache.TimestampCache;
import com.palantir.atlasdb.cleaner.CleanupFollower;
import com.palantir.atlasdb.cleaner.DefaultCleanerBuilder;
import com.palantir.atlasdb.cleaner.Follower;
import com.palantir.atlasdb.cleaner.GlobalClock;
import com.palantir.atlasdb.cleaner.KeyValueServicePuncherStore;
import com.palantir.atlasdb.cleaner.api.Cleaner;
import com.palantir.atlasdb.compact.BackgroundCompactor;
import com.palantir.atlasdb.compact.CompactorConfig;
import com.palantir.atlasdb.config.AtlasDbConfig;
import com.palantir.atlasdb.config.AtlasDbRuntimeConfig;
import com.palantir.atlasdb.config.AuxiliaryRemotingParameters;
import com.palantir.atlasdb.config.ImmutableAtlasDbConfig;
import com.palantir.atlasdb.config.ImmutableLeaderRuntimeConfig;
import com.palantir.atlasdb.config.ImmutableServerListConfig;
import com.palantir.atlasdb.config.ImmutableTimeLockClientConfig;
import com.palantir.atlasdb.config.LeaderConfig;
import com.palantir.atlasdb.config.LeaderRuntimeConfig;
import com.palantir.atlasdb.config.RemotingClientConfig;
import com.palantir.atlasdb.config.RemotingClientConfigs;
import com.palantir.atlasdb.config.ServerListConfig;
import com.palantir.atlasdb.config.ShouldRunBackgroundSweepSupplier;
import com.palantir.atlasdb.config.SweepConfig;
import com.palantir.atlasdb.config.TimeLockClientConfig;
import com.palantir.atlasdb.config.TimeLockRuntimeConfig;
import com.palantir.atlasdb.coordination.CoordinationService;
import com.palantir.atlasdb.debug.ClientLockDiagnosticCollector;
import com.palantir.atlasdb.debug.ConflictTracer;
import com.palantir.atlasdb.debug.LockDiagnosticConjureTimelockService;
import com.palantir.atlasdb.factory.Leaders.LocalPaxosServices;
import com.palantir.atlasdb.factory.startup.ConsistencyCheckRunner;
import com.palantir.atlasdb.factory.startup.TimeLockMigrator;
import com.palantir.atlasdb.factory.timelock.BlockingAndNonBlockingServices;
import com.palantir.atlasdb.factory.timelock.BlockingSensitiveConjureTimelockService;
import com.palantir.atlasdb.factory.timelock.BlockingSensitiveLockRpcClient;
import com.palantir.atlasdb.factory.timelock.ImmutableBlockingAndNonBlockingServices;
import com.palantir.atlasdb.factory.timelock.TimestampCorroboratingTimelockService;
import com.palantir.atlasdb.factory.timestamp.FreshTimestampSupplierAdapter;
import com.palantir.atlasdb.http.AtlasDbHttpClients;
import com.palantir.atlasdb.http.AtlasDbRemotingConstants;
import com.palantir.atlasdb.http.v2.AtlasClientFactory;
import com.palantir.atlasdb.http.v2.StaticClientConfiguration;
import com.palantir.atlasdb.internalschema.InternalSchemaMetadata;
import com.palantir.atlasdb.internalschema.TransactionSchemaInstaller;
import com.palantir.atlasdb.internalschema.TransactionSchemaManager;
import com.palantir.atlasdb.internalschema.metrics.MetadataCoordinationServiceMetrics;
import com.palantir.atlasdb.internalschema.persistence.CoordinationServices;
import com.palantir.atlasdb.keyvalue.api.CheckAndSetCompatibility;
import com.palantir.atlasdb.keyvalue.api.KeyValueService;
import com.palantir.atlasdb.keyvalue.api.TableReference;
import com.palantir.atlasdb.keyvalue.api.watch.LockWatchManager;
import com.palantir.atlasdb.keyvalue.api.watch.LockWatchManagerImpl;
import com.palantir.atlasdb.keyvalue.api.watch.NoOpLockWatchManager;
import com.palantir.atlasdb.keyvalue.impl.ProfilingKeyValueService;
import com.palantir.atlasdb.keyvalue.impl.SweepStatsKeyValueService;
import com.palantir.atlasdb.keyvalue.impl.TracingKeyValueService;
import com.palantir.atlasdb.keyvalue.impl.ValidatingQueryRewritingKeyValueService;
import com.palantir.atlasdb.logging.KvsProfilingLogger;
import com.palantir.atlasdb.memory.InMemoryAtlasDbConfig;
import com.palantir.atlasdb.persistentlock.CheckAndSetExceptionMapper;
import com.palantir.atlasdb.persistentlock.KvsBackedPersistentLockService;
import com.palantir.atlasdb.persistentlock.NoOpPersistentLockService;
import com.palantir.atlasdb.persistentlock.PersistentLockService;
import com.palantir.atlasdb.schema.TargetedSweepSchema;
import com.palantir.atlasdb.schema.generated.SweepTableFactory;
import com.palantir.atlasdb.schema.generated.TargetedSweepTableFactory;
import com.palantir.atlasdb.sweep.AdjustableSweepBatchConfigSource;
import com.palantir.atlasdb.sweep.BackgroundSweeperImpl;
import com.palantir.atlasdb.sweep.BackgroundSweeperPerformanceLogger;
import com.palantir.atlasdb.sweep.CellsSweeper;
import com.palantir.atlasdb.sweep.ImmutableSweepBatchConfig;
import com.palantir.atlasdb.sweep.NoOpBackgroundSweeperPerformanceLogger;
import com.palantir.atlasdb.sweep.PersistentLockManager;
import com.palantir.atlasdb.sweep.SpecificTableSweeper;
import com.palantir.atlasdb.sweep.SweepBatchConfig;
import com.palantir.atlasdb.sweep.SweepTaskRunner;
import com.palantir.atlasdb.sweep.SweeperServiceImpl;
import com.palantir.atlasdb.sweep.metrics.LegacySweepMetrics;
import com.palantir.atlasdb.sweep.queue.MultiTableSweepQueueWriter;
import com.palantir.atlasdb.sweep.queue.TargetedSweeper;
import com.palantir.atlasdb.sweep.queue.clear.SafeTableClearerKeyValueService;
import com.palantir.atlasdb.sweep.queue.config.TargetedSweepInstallConfig;
import com.palantir.atlasdb.sweep.queue.config.TargetedSweepRuntimeConfig;
import com.palantir.atlasdb.table.description.Schema;
import com.palantir.atlasdb.timelock.api.ConjureTimelockService;
import com.palantir.atlasdb.timelock.lock.watch.ConjureLockWatchingService;
import com.palantir.atlasdb.transaction.ImmutableTransactionConfig;
import com.palantir.atlasdb.transaction.TransactionConfig;
import com.palantir.atlasdb.transaction.api.AtlasDbConstraintCheckingMode;
import com.palantir.atlasdb.transaction.api.LockWatchingCache;
import com.palantir.atlasdb.transaction.api.NoOpLockWatchingCache;
import com.palantir.atlasdb.transaction.api.TransactionManager;
import com.palantir.atlasdb.transaction.impl.ConflictDetectionManager;
import com.palantir.atlasdb.transaction.impl.ConflictDetectionManagers;
import com.palantir.atlasdb.transaction.impl.InstrumentedTimelockService;
import com.palantir.atlasdb.transaction.impl.SerializableTransactionManager;
import com.palantir.atlasdb.transaction.impl.SweepStrategyManager;
import com.palantir.atlasdb.transaction.impl.SweepStrategyManagers;
import com.palantir.atlasdb.transaction.impl.TimelockTimestampServiceAdapter;
import com.palantir.atlasdb.transaction.impl.TransactionConstants;
import com.palantir.atlasdb.transaction.impl.consistency.ImmutableTimestampCorroborationConsistencyCheck;
import com.palantir.atlasdb.transaction.service.TransactionService;
import com.palantir.atlasdb.transaction.service.TransactionServices;
import com.palantir.atlasdb.util.AtlasDbMetrics;
import com.palantir.atlasdb.util.MetricsManager;
import com.palantir.atlasdb.util.MetricsManagers;
import com.palantir.common.annotation.Output;
import com.palantir.common.concurrent.PTExecutors;
import com.palantir.common.time.Clock;
import com.palantir.conjure.java.api.config.service.UserAgent;
import com.palantir.conjure.java.api.config.service.UserAgents;
import com.palantir.conjure.java.api.errors.UnknownRemoteException;
import com.palantir.conjure.java.okhttp.NoOpHostEventsSink;
import com.palantir.leader.LeaderElectionService;
import com.palantir.leader.PingableLeader;
import com.palantir.leader.proxy.AwaitingLeadershipProxy;
import com.palantir.lock.LockClient;
import com.palantir.lock.LockRequest;
import com.palantir.lock.LockRpcClient;
import com.palantir.lock.LockServerOptions;
import com.palantir.lock.LockService;
import com.palantir.lock.NamespaceAgnosticLockRpcClient;
import com.palantir.lock.SimpleTimeDuration;
import com.palantir.lock.client.LockRefreshingLockService;
import com.palantir.lock.client.NamespacedConjureLockWatchingService;
import com.palantir.lock.client.NamespacedConjureTimelockService;
import com.palantir.lock.client.ProfilingTimelockService;
import com.palantir.lock.client.RemoteLockServiceAdapter;
import com.palantir.lock.client.RemoteTimelockServiceAdapter;
import com.palantir.lock.client.TimeLockClient;
import com.palantir.lock.impl.LegacyTimelockService;
import com.palantir.lock.impl.LockServiceImpl;
import com.palantir.lock.v2.NamespacedTimelockRpcClient;
import com.palantir.lock.v2.TimelockRpcClient;
import com.palantir.lock.v2.TimelockService;
import com.palantir.lock.watch.LockWatchEventCache;
import com.palantir.lock.watch.NoOpLockWatchEventCache;
import com.palantir.logsafe.Preconditions;
import com.palantir.logsafe.SafeArg;
import com.palantir.logsafe.exceptions.SafeIllegalStateException;
import com.palantir.refreshable.Refreshable;
import com.palantir.timestamp.DelegatingManagedTimestampService;
import com.palantir.timestamp.ManagedTimestampService;
import com.palantir.timestamp.RemoteTimestampManagementAdapter;
import com.palantir.timestamp.TimestampManagementRpcClient;
import com.palantir.timestamp.TimestampManagementService;
import com.palantir.timestamp.TimestampService;
import com.palantir.timestamp.TimestampStoreInvalidator;
import com.palantir.tritium.metrics.registry.DefaultTaggedMetricRegistry;
import com.palantir.tritium.metrics.registry.TaggedMetricRegistry;
import com.palantir.util.OptionalResolver;

@Value.Immutable
@Value.Style(stagedBuilder = true)
public abstract class TransactionManagers {
    private static final int LOGGING_INTERVAL = 60;
    private static final Logger log = LoggerFactory.getLogger(TransactionManagers.class);
    private static final Duration REFRESH_INTERVAL = Duration.ofSeconds(1);

    public static final LockClient LOCK_CLIENT = LockClient.of("atlas instance");

    abstract AtlasDbConfig config();

    abstract Optional<Refreshable<Optional<AtlasDbRuntimeConfig>>> runtimeConfig();

    /**
<<<<<<< HEAD
     * @deprecated use {@link #runtimeConfig} instead.
     */
    @Deprecated
=======
     * Use {@link #runtimeConfig} instead.
     */
>>>>>>> c3a12c77
    abstract Optional<Supplier<Optional<AtlasDbRuntimeConfig>>> runtimeConfigSupplier();

    abstract Set<Schema> schemas();

    @Value.Default
    Consumer<Object> registrar() {
        return resource -> { };
    }

    @Value.Default
    LockServerOptions lockServerOptions() {
        return LockServerOptions.DEFAULT;
    }

    @Value.Default
    boolean allowHiddenTableAccess() {
        return false;
    }

    @Value.Default
    boolean validateLocksOnReads() {
        return true;
    }

    @Value.Default
    boolean lockImmutableTsOnReadOnlyTransactions() {
        return false;
    }

    @Value.Default
    boolean allSafeForLogging() {
        return false;
    }

    @Value.Default
    boolean useDialogueFeignShim() {
        return false;
    }

    abstract UserAgent userAgent();

    abstract MetricRegistry globalMetricsRegistry();

    abstract TaggedMetricRegistry globalTaggedMetricRegistry();

    /**
     * The callback Runnable will be run when the TransactionManager is successfully initialized. The
     * TransactionManager will stay uninitialized and continue to throw for all other purposes until the callback
     * returns at which point it will become initialized. If asynchronous initialization is disabled, the callback will
     * be run just before the TM is returned.
     *
     * Note that if the callback blocks forever, the TransactionManager will never become initialized, and calling its
     * close() method will block forever as well. If the callback init() fails, and its cleanup() method throws,
     * the TransactionManager will not become initialized and it will be closed.
     */
    @Value.Default
    Callback<TransactionManager> asyncInitializationCallback() {
        return Callback.noOp();
    }

    // TODO(fdesouza): Remove this once PDS-95791 is resolved.
    abstract Optional<ClientLockDiagnosticCollector> lockDiagnosticInfoCollector();

    @Value.Default
    LockWatchingCache lockWatchingCache() {
        return NoOpLockWatchingCache.INSTANCE;
    }

    public static ImmutableTransactionManagers.ConfigBuildStage builder() {
        return ImmutableTransactionManagers.builder();
    }

    @VisibleForTesting
    static Consumer<Runnable> runAsync = task -> {
        Thread thread = new Thread(task);
        thread.setDaemon(true);
        thread.start();
    };

    @Value.Check
    protected void check() {
<<<<<<< HEAD
        Preconditions.checkState(runtimeConfigSupplier().isPresent() ^ runtimeConfig().isPresent(),
                "Either Refreshable or Supplier of runtime config must be provided, but not both");
=======
        Preconditions.checkState(!(runtimeConfigSupplier().isPresent() && runtimeConfig().isPresent()),
                "Cannot provide both Refreshable and Supplier of runtime config");
>>>>>>> c3a12c77
    }

    /**
     * Accepts a single {@link Schema}.
     *
     * @see TransactionManagers#createInMemory(Set)
     */
    public static TransactionManager createInMemory(Schema schema) {
        return createInMemory(ImmutableSet.of(schema));
    }

    /**
     * Create a {@link TransactionManager} backed by an
     * {@link com.palantir.atlasdb.keyvalue.impl.InMemoryKeyValueService}. This should be used for testing
     * purposes only.
     */
    public static TransactionManager createInMemory(Set<Schema> schemas) {
        AtlasDbConfig config = ImmutableAtlasDbConfig.builder().keyValueService(new InMemoryAtlasDbConfig()).build();
        return builder()
                .config(config)
                .userAgent(AtlasDbRemotingConstants.DEFAULT_USER_AGENT)
                .globalMetricsRegistry(new MetricRegistry())
                .globalTaggedMetricRegistry(DefaultTaggedMetricRegistry.getDefault())
                .addAllSchemas(schemas)
                .runtimeConfigSupplier(Optional::empty)
                .build()
                .serializable();
    }

    @JsonIgnore
    @Value.Lazy
    public TransactionManager serializable() {
        List<AutoCloseable> closeables = Lists.newArrayList();

        try {
            return serializableInternal(closeables);
        } catch (Throwable throwable) {
            List<String> closeablesClasses = closeables.stream()
                    .map(autoCloseable -> autoCloseable.getClass().toString())
                    .collect(Collectors.toList());

            log.warn("Exception thrown when creating transaction manager. "
                    + "Closing previously opened resources: {}", SafeArg.of("classes", closeablesClasses.toString()),
                    throwable);

            closeables.forEach(autoCloseable -> {
                try {
                    autoCloseable.close();
                } catch (Exception ex) {
                    log.info("Error closing {}", SafeArg.of("class", autoCloseable.getClass().toString()), ex);
                }
            });
            throw throwable;
        }
    }

    @SuppressWarnings("MethodLength")
    private TransactionManager serializableInternal(@Output List<AutoCloseable> closeables) {
        MetricsManager metricsManager = MetricsManagers.of(globalMetricsRegistry(), globalTaggedMetricRegistry());

<<<<<<< HEAD
        AtlasDbRuntimeConfig defaultRuntime = AtlasDbRuntimeConfig.defaultRuntimeConfig();
        Refreshable<AtlasDbRuntimeConfig> runtime = runtimeConfig()
                .orElseGet(() -> {
                    ScheduledExecutorService refreshableExecutor = PTExecutors.newSingleThreadScheduledExecutor();
                    closeables.add(refreshableExecutor::shutdown);
                    return Refreshables.create(
                            runtimeConfigSupplier().get()::get,
                            exception -> log.error("Failed to load runtime config", exception),
                            refreshableExecutor, REFRESH_INTERVAL);
                })
                .map(config -> config.orElse(defaultRuntime));

        FreshTimestampSupplierAdapter adapter = new FreshTimestampSupplierAdapter();
        ServiceDiscoveringAtlasSupplier atlasFactory = new ServiceDiscoveringAtlasSupplier(metricsManager,
                        config().keyValueService(),
                        runtime.map(AtlasDbRuntimeConfig::keyValueService),
                        config().leader(), config().namespace(), Optional.empty(), config().initializeAsync(),
                         adapter);
=======
        AtlasDbRuntimeConfigRefreshable runtimeConfigRefreshable = initializeCloseable(
                () -> AtlasDbRuntimeConfigRefreshable.create(this), closeables);

        Refreshable<AtlasDbRuntimeConfig> runtime = runtimeConfigRefreshable.config();

        FreshTimestampSupplierAdapter adapter = new FreshTimestampSupplierAdapter();
        ServiceDiscoveringAtlasSupplier atlasFactory = new ServiceDiscoveringAtlasSupplier(metricsManager,
                config().keyValueService(),
                runtime.map(AtlasDbRuntimeConfig::keyValueService),
                config().leader(), config().namespace(), Optional.empty(), config().initializeAsync(),
                adapter);
>>>>>>> c3a12c77

        LockRequest.setDefaultLockTimeout(
                SimpleTimeDuration.of(config().getDefaultLockTimeoutSeconds(), TimeUnit.SECONDS));

        Supplier<ManagedTimestampService> managedTimestampSupplier = atlasFactory::getManagedTimestampService;

        LockAndTimestampServices lockAndTimestampServices = createLockAndTimestampServices(
                metricsManager,
                config(),
                runtime,
                registrar(),
                () -> LockServiceImpl.create(lockServerOptions()),
                managedTimestampSupplier,
                atlasFactory.getTimestampStoreInvalidator(),
                userAgent(),
                lockDiagnosticInfoCollector(),
                useDialogueFeignShim());
        adapter.setTimestampService(lockAndTimestampServices.managedTimestampService());

        KvsProfilingLogger.setSlowLogThresholdMillis(config().getKvsSlowLogThresholdMillis());

<<<<<<< HEAD
        Supplier<SweepConfig> sweepConfig = Suppliers.compose(AtlasDbRuntimeConfig::sweep, runtime::get);
=======
        Refreshable<SweepConfig> sweepConfig = runtime.map(AtlasDbRuntimeConfig::sweep);
>>>>>>> c3a12c77

        KeyValueService keyValueService = initializeCloseable(() -> {
            KeyValueService kvs = atlasFactory.getKeyValueService();
            kvs = ProfilingKeyValueService.create(kvs);
            kvs = new SafeTableClearerKeyValueService(lockAndTimestampServices.timelock()::getImmutableTimestamp, kvs);

            // Even if sweep queue writes are enabled, unless targeted sweep is enabled we generally still want to
            // at least retain the option to perform background sweep, which requires updating the priority table.
<<<<<<< HEAD
            if (!targetedSweepIsFullyEnabled(runtime)) {
=======
            if (!targetedSweepIsFullyEnabled(config(), runtime)) {
>>>>>>> c3a12c77
                kvs = SweepStatsKeyValueService.create(kvs,
                        new TimelockTimestampServiceAdapter(lockAndTimestampServices.timelock()),
                        sweepConfig.map(SweepConfig::writeThreshold),
                        sweepConfig.map(SweepConfig::writeSizeThreshold),
                        () -> true
                );
            }

            kvs = TracingKeyValueService.create(kvs);
            kvs = AtlasDbMetrics.instrumentTimed(metricsManager.getRegistry(),
                    KeyValueService.class,
                    kvs,
                    MetricRegistry.name(KeyValueService.class));
            return ValidatingQueryRewritingKeyValueService.create(kvs);
        }, closeables);

        TransactionManagersInitializer initializer = TransactionManagersInitializer.createInitialTables(
                keyValueService, schemas(), config().initializeAsync(), allSafeForLogging());
        PersistentLockService persistentLockService = createAndRegisterPersistentLockService(
                keyValueService, registrar(), config().initializeAsync());

        TransactionComponents components = createTransactionComponents(
                closeables,
                metricsManager,
                lockAndTimestampServices,
                keyValueService,
                runtime);
        TransactionService transactionService = components.transactionService();
        ConflictDetectionManager conflictManager = ConflictDetectionManagers.create(keyValueService);
        SweepStrategyManager sweepStrategyManager = SweepStrategyManagers.createDefault(keyValueService);

        CleanupFollower follower = CleanupFollower.create(schemas());

        Cleaner cleaner = initializeCloseable(() ->
                        new DefaultCleanerBuilder(keyValueService, lockAndTimestampServices.timelock(),
                                        ImmutableList.of(follower), transactionService, metricsManager)
                                .setBackgroundScrubAggressively(config().backgroundScrubAggressively())
                                .setBackgroundScrubBatchSize(config().getBackgroundScrubBatchSize())
                                .setBackgroundScrubFrequencyMillis(config().getBackgroundScrubFrequencyMillis())
                                .setBackgroundScrubThreads(config().getBackgroundScrubThreads())
                                .setPunchIntervalMillis(config().getPunchIntervalMillis())
                                .setTransactionReadTimeout(config().getTransactionReadTimeoutMillis())
                                .setInitializeAsync(config().initializeAsync())
                                .buildCleaner(),
                closeables);

        MultiTableSweepQueueWriter targetedSweep = initializeCloseable(
                () -> uninitializedTargetedSweeper(metricsManager, config().targetedSweep(), follower,
<<<<<<< HEAD
                        Suppliers.compose(AtlasDbRuntimeConfig::targetedSweep, runtime::get)),
=======
                        runtime.map(AtlasDbRuntimeConfig::targetedSweep)),
>>>>>>> c3a12c77
                closeables);

        Callback<TransactionManager> callbacks = new Callback.CallChain<>(
                timelockConsistencyCheckCallback(config(), runtime.get(), lockAndTimestampServices),
                targetedSweep.singleAttemptCallback(),
                asyncInitializationCallback(),
                createClearsTable());

<<<<<<< HEAD
        Supplier<TransactionConfig> transactionConfigSupplier = Suppliers.compose(
                this::withConsolidatedGrabImmutableTsLockFlag,
                () -> runtime.get().transaction());
=======
        Supplier<TransactionConfig> transactionConfigSupplier =
                runtime.map(AtlasDbRuntimeConfig::transaction)
                .map(this::withConsolidatedGrabImmutableTsLockFlag);
>>>>>>> c3a12c77

        TimestampCache timestampCache = config().timestampCache()
                .orElseGet(() -> new DefaultTimestampCache(
                        metricsManager.getRegistry(), () -> runtime.get().getTimestampCacheSize()));

        ConflictTracer conflictTracer = lockDiagnosticInfoCollector()
                .<ConflictTracer>map(Function.identity())
                .orElse(ConflictTracer.NO_OP);

        TransactionManager transactionManager = initializeCloseable(
                () -> SerializableTransactionManager.createInstrumented(
                        metricsManager,
                        keyValueService,
                        lockAndTimestampServices.timelock(),
                        lockAndTimestampServices.lockWatcher(),
                        lockAndTimestampServices.managedTimestampService(),
                        lockAndTimestampServices.lock(),
                        transactionService,
                        () -> AtlasDbConstraintCheckingMode.FULL_CONSTRAINT_CHECKING_THROWS_EXCEPTIONS,
                        conflictManager,
                        sweepStrategyManager,
                        cleaner,
                        () -> areTransactionManagerInitializationPrerequisitesSatisfied(
                                initializer,
                                lockAndTimestampServices),
                        allowHiddenTableAccess(),
                        config().keyValueService().concurrentGetRangesThreadPoolSize(),
                        config().keyValueService().defaultGetRangesConcurrency(),
                        config().initializeAsync(),
                        timestampCache,
                        targetedSweep,
                        callbacks,
                        validateLocksOnReads(),
                        transactionConfigSupplier,
                        conflictTracer),
                closeables);

        transactionManager.registerClosingCallback(runtimeConfigRefreshable::close);

        transactionManager.registerClosingCallback(lockAndTimestampServices.close());
        transactionManager.registerClosingCallback(transactionService::close);
        components.schemaInstaller().ifPresent(
                installer -> transactionManager.registerClosingCallback(installer::close));
        transactionManager.registerClosingCallback(targetedSweep::close);

        PersistentLockManager persistentLockManager = initializeCloseable(
                () -> new PersistentLockManager(
                        metricsManager, persistentLockService, config().getSweepPersistentLockWaitMillis()),
                closeables);
        transactionManager.registerClosingCallback(persistentLockManager::close);

        initializeCloseable(
                () -> initializeSweepEndpointAndBackgroundProcess(
                        metricsManager,
                        config(),
                        runtime,
                        registrar(),
                        keyValueService,
                        transactionService,
                        sweepStrategyManager,
                        follower,
                        transactionManager,
                        persistentLockManager,
                        runBackgroundSweepProcess()),
                closeables);
        initializeCloseable(
                initializeCompactBackgroundProcess(
                        metricsManager,
                        lockAndTimestampServices,
                        keyValueService,
                        transactionManager,
<<<<<<< HEAD
                        Suppliers.compose(AtlasDbRuntimeConfig::compact, runtime::get)),
=======
                        runtime.map(AtlasDbRuntimeConfig::compact)),
>>>>>>> c3a12c77
                closeables);

        return transactionManager;
    }

    private static Callback<TransactionManager> createClearsTable() {
        TableReference clearsTableRef = TargetedSweepTableFactory.of().getTableClearsTable(null).getTableRef();
        byte[] clearsTableMetadata = TargetedSweepSchema.INSTANCE.getLatestSchema()
                .getAllTablesAndIndexMetadata()
                .get(clearsTableRef)
                .persistToBytes();
        return LambdaCallback.of(tm -> tm.getKeyValueService().createTable(clearsTableRef, clearsTableMetadata));
    }

    /**
     * If we decide to move a service to use thorough sweep; we need to make sure that background sweep won't cause any
     * trouble by deleting large number of empty values at once - causing Cassandra OOMs.
     *
     * lockImmutableTsOnReadOnlyTransaction flag is used to decide on disabling background sweep, as this flag is used
     * as an intermediate step for migrating to thorough sweep.
     */
    private boolean runBackgroundSweepProcess() {
        return !lockImmutableTsOnReadOnlyTransactions();
    }

    @VisibleForTesting
    TransactionConfig withConsolidatedGrabImmutableTsLockFlag(TransactionConfig transactionConfig) {
        return ImmutableTransactionConfig.copyOf(transactionConfig)
                .withLockImmutableTsOnReadOnlyTransactions(lockImmutableTsOnReadOnlyTransactions()
                        || transactionConfig.lockImmutableTsOnReadOnlyTransactions());

    }

<<<<<<< HEAD
    private boolean targetedSweepIsFullyEnabled(
            Refreshable<AtlasDbRuntimeConfig> runtime) {
        return config().targetedSweep().enableSweepQueueWrites()
                && runtime.map(config -> config.targetedSweep().enabled()).get();
=======
    private static boolean targetedSweepIsFullyEnabled(
            AtlasDbConfig installConfig,
            Supplier<AtlasDbRuntimeConfig> runtime) {
        return installConfig.targetedSweep().enableSweepQueueWrites()
                && runtime.get().targetedSweep().enabled();
>>>>>>> c3a12c77
    }

    private TransactionComponents createTransactionComponents(
            @Output List<AutoCloseable> closeables,
            MetricsManager metricsManager,
            LockAndTimestampServices lockAndTimestampServices,
            KeyValueService keyValueService,
            Supplier<AtlasDbRuntimeConfig> runtimeConfigSupplier) {
        CoordinationService<InternalSchemaMetadata> coordinationService = getSchemaMetadataCoordinationService(
                metricsManager, lockAndTimestampServices, keyValueService);
        TransactionSchemaManager transactionSchemaManager = new TransactionSchemaManager(coordinationService);

        TransactionService transactionService = initializeCloseable(() -> AtlasDbMetrics.instrumentTimed(
                metricsManager.getRegistry(),
                TransactionService.class,
                TransactionServices.createTransactionService(keyValueService, transactionSchemaManager)),
                closeables);
        Optional<TransactionSchemaInstaller> schemaInstaller = getTransactionSchemaInstallerIfSupported(
                closeables, keyValueService, runtimeConfigSupplier, transactionSchemaManager);
        return ImmutableTransactionComponents.builder()
                .transactionService(transactionService)
                .schemaInstaller(schemaInstaller)
                .build();
    }

    private static Optional<TransactionSchemaInstaller> getTransactionSchemaInstallerIfSupported(
            @Output List<AutoCloseable> closeables,
            KeyValueService keyValueService,
            Supplier<AtlasDbRuntimeConfig> runtimeConfigSupplier,
            TransactionSchemaManager transactionSchemaManager) {
        if (keyValueService.getCheckAndSetCompatibility() == CheckAndSetCompatibility.SUPPORTED_DETAIL_ON_FAILURE) {
            return Optional.of(initializeTransactionSchemaInstaller(
                    closeables, runtimeConfigSupplier, transactionSchemaManager));
        }
        runtimeConfigSupplier.get().internalSchema().targetTransactionsSchemaVersion()
                .filter(version -> version != TransactionConstants.DIRECT_ENCODING_TRANSACTIONS_SCHEMA_VERSION)
                .ifPresent(version ->
                        log.warn("This service seems like it has been configured to use transaction schema version {},"
                                + " which isn't supported as your KVS doesn't support details on CAS failures"
                                + " (typically Postgres or Oracle). We will remain with transactions1.",
                        SafeArg.of("configuredTransactionSchemaVersion", version)));
        return Optional.empty();
    }

    private static TransactionSchemaInstaller initializeTransactionSchemaInstaller(
            @Output List<AutoCloseable> closeables,
            Supplier<AtlasDbRuntimeConfig> runtimeConfigSupplier, TransactionSchemaManager transactionSchemaManager) {
        return initializeCloseable(() -> TransactionSchemaInstaller.createStarted(transactionSchemaManager,
                () -> runtimeConfigSupplier.get().internalSchema().targetTransactionsSchemaVersion()),
                closeables);
    }

    private CoordinationService<InternalSchemaMetadata> getSchemaMetadataCoordinationService(
            MetricsManager metricsManager,
            LockAndTimestampServices lockAndTimestampServices,
            KeyValueService keyValueService) {
        CoordinationService<InternalSchemaMetadata> metadataCoordinationService = CoordinationServices.createDefault(
                keyValueService,
                lockAndTimestampServices.managedTimestampService(),
                metricsManager,
                config().initializeAsync());
        MetadataCoordinationServiceMetrics.registerMetrics(
                metricsManager,
                metadataCoordinationService,
                lockAndTimestampServices.managedTimestampService());
        return metadataCoordinationService;
    }

    private static Optional<BackgroundCompactor> initializeCompactBackgroundProcess(
            MetricsManager metricsManager,
            LockAndTimestampServices lockAndTimestampServices,
            KeyValueService keyValueService,
            TransactionManager transactionManager,
            Supplier<CompactorConfig> compactorConfigSupplier) {
        Optional<BackgroundCompactor> backgroundCompactorOptional = BackgroundCompactor.createAndRun(
                metricsManager,
                transactionManager,
                keyValueService,
                lockAndTimestampServices.lock(),
                compactorConfigSupplier);

        backgroundCompactorOptional.ifPresent(backgroundCompactor ->
                transactionManager.registerClosingCallback(backgroundCompactor::close));

        return backgroundCompactorOptional;
    }

    private static <T extends AutoCloseable> T initializeCloseable(
            Supplier<T> closeableSupplier, @Output List<AutoCloseable> closeables) {
        T ret = closeableSupplier.get();
        closeables.add(ret);
        return ret;
    }

    @SuppressWarnings("OptionalUsedAsFieldOrParameterType")
    private static <T extends AutoCloseable> Optional<T> initializeCloseable(
            Optional<T> closeableOptional, @Output List<AutoCloseable> closeables) {
        closeableOptional.ifPresent(closeables::add);
        return closeableOptional;
    }

    private static boolean areTransactionManagerInitializationPrerequisitesSatisfied(
            AsyncInitializer initializer,
            LockAndTimestampServices lockAndTimestampServices) {
        return initializer.isInitialized() && timeLockMigrationCompleteIfNeeded(lockAndTimestampServices);
    }

    @VisibleForTesting
    static boolean timeLockMigrationCompleteIfNeeded(LockAndTimestampServices lockAndTimestampServices) {
        return lockAndTimestampServices.migrator().map(AsyncInitializer::isInitialized).orElse(true);
    }

    private static BackgroundSweeperImpl initializeSweepEndpointAndBackgroundProcess(
            MetricsManager metricsManager,
            AtlasDbConfig config,
            Supplier<AtlasDbRuntimeConfig> runtimeConfigSupplier,
            Consumer<Object> env,
            KeyValueService kvs,
            TransactionService transactionService,
            SweepStrategyManager sweepStrategyManager,
            CleanupFollower follower,
            TransactionManager transactionManager,
            PersistentLockManager persistentLockManager,
            boolean runInBackground) {
        CellsSweeper cellsSweeper = new CellsSweeper(
                transactionManager,
                kvs,
                persistentLockManager,
                ImmutableList.of(follower));

        LegacySweepMetrics sweepMetrics = new LegacySweepMetrics(metricsManager.getRegistry());

        SweepTaskRunner sweepRunner = new SweepTaskRunner(
                kvs,
                transactionManager::getUnreadableTimestamp,
                transactionManager::getImmutableTimestamp,
                transactionService,
                sweepStrategyManager,
                cellsSweeper,
                sweepMetrics);
        BackgroundSweeperPerformanceLogger sweepPerfLogger = new NoOpBackgroundSweeperPerformanceLogger();
        AdjustableSweepBatchConfigSource sweepBatchConfigSource = AdjustableSweepBatchConfigSource.create(
                metricsManager,
                () -> getSweepBatchConfig(runtimeConfigSupplier.get().sweep()));

        SpecificTableSweeper specificTableSweeper = initializeSweepEndpoint(
                env,
                kvs,
                transactionManager,
                sweepRunner,
                sweepPerfLogger,
                sweepMetrics,
                config.initializeAsync(),
                sweepBatchConfigSource);

        boolean sweepQueueWritesEnabled = config.targetedSweep().enableSweepQueueWrites();
        BackgroundSweeperImpl backgroundSweeper = BackgroundSweeperImpl.create(
                metricsManager,
                sweepBatchConfigSource,
                new ShouldRunBackgroundSweepSupplier(
                        () -> runtimeConfigSupplier.get().sweep(),
                        sweepQueueWritesEnabled)::getAsBoolean,
                () -> runtimeConfigSupplier.get().sweep().sweepThreads(),
                () -> runtimeConfigSupplier.get().sweep().pauseMillis(),
                () -> runtimeConfigSupplier.get().sweep().sweepPriorityOverrides(),
                specificTableSweeper);

        transactionManager.registerClosingCallback(backgroundSweeper::shutdown);

        if (runInBackground) {
            backgroundSweeper.runInBackground();
        }

        return backgroundSweeper;
    }

    private static SpecificTableSweeper initializeSweepEndpoint(
            Consumer<Object> env,
            KeyValueService kvs,
            TransactionManager transactionManager,
            SweepTaskRunner sweepRunner,
            BackgroundSweeperPerformanceLogger sweepPerfLogger,
            LegacySweepMetrics sweepMetrics,
            boolean initializeAsync,
            AdjustableSweepBatchConfigSource sweepBatchConfigSource) {
        SpecificTableSweeper specificTableSweeper = SpecificTableSweeper.create(
                transactionManager,
                kvs,
                sweepRunner,
                SweepTableFactory.of(),
                sweepPerfLogger,
                sweepMetrics,
                initializeAsync);
        env.accept(new SweeperServiceImpl(specificTableSweeper, sweepBatchConfigSource));
        return specificTableSweeper;
    }

    private static SweepBatchConfig getSweepBatchConfig(SweepConfig sweepConfig) {
        return ImmutableSweepBatchConfig.builder()
                .maxCellTsPairsToExamine(sweepConfig.readLimit())
                .candidateBatchSize(sweepConfig.candidateBatchHint()
                        .orElse(AtlasDbConstants.DEFAULT_SWEEP_CANDIDATE_BATCH_HINT))
                .deleteBatchSize(sweepConfig.deleteBatchHint())
                .build();
    }

    private static PersistentLockService createAndRegisterPersistentLockService(
            KeyValueService kvs,
            Consumer<Object> env,
            boolean initializeAsync) {
        if (!kvs.supportsCheckAndSet()) {
            return new NoOpPersistentLockService();
        }

        PersistentLockService pls = KvsBackedPersistentLockService.create(kvs, initializeAsync);
        env.accept(pls);
        env.accept(new CheckAndSetExceptionMapper());
        return pls;
    }

    private static Callback<TransactionManager> timelockConsistencyCheckCallback(
            AtlasDbConfig atlasDbConfig,
            AtlasDbRuntimeConfig initialRuntimeConfig,
            LockAndTimestampServices lockAndTimestampServices) {
        // Only do the consistency check if we're using TimeLock.
        // This avoids a bootstrapping problem with leader-block services without async initialisation,
        // where you need a working timestamp service to check consistency, you need to check consistency
        // before you can return a TM, you need to return a TM to listen on ports, and you need to listen on
        // ports in order to get a working timestamp service.
        if (isUsingTimeLock(atlasDbConfig, initialRuntimeConfig)) {
            ToLongFunction<TransactionManager> conservativeBoundSupplier = txnManager -> {
                Clock clock = GlobalClock.create(txnManager.getTimelockService());
                return KeyValueServicePuncherStore.get(txnManager.getKeyValueService(), clock.getTimeMillis());
            };
            return ConsistencyCheckRunner.create(
                    ImmutableTimestampCorroborationConsistencyCheck.builder()
                            .conservativeBound(conservativeBoundSupplier)
                            .freshTimestampSource(unused -> lockAndTimestampServices.timelock().getFreshTimestamp())
                            .build());
        }
        return Callback.noOp();
    }

    private static boolean isUsingTimeLock(AtlasDbConfig atlasDbConfig, AtlasDbRuntimeConfig runtimeConfig) {
        return atlasDbConfig.timelock().isPresent() || runtimeConfig.timelockRuntime().isPresent();
    }

    /**
     * This method should not be used directly. It remains here to support the AtlasDB-Dagger module and the CLIs, but
     * may be removed at some point in the future.
     *
     * @deprecated Not intended for public use outside of the AtlasDB CLIs
     */
    @Deprecated
    public static LockAndTimestampServices createLockAndTimestampServicesForCli(
            MetricsManager metricsManager,
            AtlasDbConfig config,
            Refreshable<AtlasDbRuntimeConfig> runtimeConfigSupplier,
            Consumer<Object> env,
            Supplier<LockService> lock,
            Supplier<ManagedTimestampService> time,
            TimestampStoreInvalidator invalidator,
            String userAgent) {
        LockAndTimestampServices lockAndTimestampServices =
                createRawInstrumentedServices(
                        metricsManager,
                        config,
                        runtimeConfigSupplier,
                        env,
                        lock,
                        time,
                        invalidator,
                        UserAgents.tryParse(userAgent),
                        Optional.empty(),
                        false);
        TimeLockClient timeLockClient = TimeLockClient.withSynchronousUnlocker(lockAndTimestampServices.timelock());
        return ImmutableLockAndTimestampServices.builder()
                .from(lockAndTimestampServices)
                .timelock(timeLockClient)
                .lock(LockRefreshingLockService.create(lockAndTimestampServices.lock()))
                .close(timeLockClient::close)
                .build();
    }

    @VisibleForTesting
    static LockAndTimestampServices createLockAndTimestampServices(
            MetricsManager metricsManager,
            AtlasDbConfig config,
<<<<<<< HEAD
            Refreshable<AtlasDbRuntimeConfig> runtimeConfigSupplier,
=======
            Refreshable<AtlasDbRuntimeConfig> runtimeConfig,
>>>>>>> c3a12c77
            Consumer<Object> env,
            Supplier<LockService> lock,
            Supplier<ManagedTimestampService> time,
            TimestampStoreInvalidator invalidator,
            UserAgent userAgent,
            Optional<ClientLockDiagnosticCollector> lockDiagnosticCollector, boolean useDialogue) {
        LockAndTimestampServices lockAndTimestampServices = createRawInstrumentedServices(
                metricsManager,
                config,
                runtimeConfig,
                env,
                lock,
                time,
                invalidator,
                userAgent,
                lockDiagnosticCollector,
                useDialogue);
        return withMetrics(metricsManager,
                withCorroboratingTimestampService(
                        withRefreshingLockService(lockAndTimestampServices)));
    }

    private static LockAndTimestampServices withCorroboratingTimestampService(
            LockAndTimestampServices lockAndTimestampServices) {
        TimelockService timelockService = TimestampCorroboratingTimelockService
                .create(lockAndTimestampServices.timelock());
        TimestampService corroboratingTimestampService = new TimelockTimestampServiceAdapter(timelockService);

        return ImmutableLockAndTimestampServices.builder()
                .from(lockAndTimestampServices)
                .timelock(timelockService)
                .timestamp(corroboratingTimestampService)
                .build();
    }

    private static LockAndTimestampServices withRefreshingLockService(
            LockAndTimestampServices lockAndTimestampServices) {
        TimeLockClient timeLockClient = TimeLockClient.createDefault(lockAndTimestampServices.timelock());
        ProfilingTimelockService profilingService = ProfilingTimelockService.create(timeLockClient);
        return ImmutableLockAndTimestampServices.builder()
                .from(lockAndTimestampServices)
                .timestamp(new TimelockTimestampServiceAdapter(profilingService))
                .timelock(profilingService)
                .lock(LockRefreshingLockService.create(lockAndTimestampServices.lock()))
                .close(() -> {
                    lockAndTimestampServices.close();
                    timeLockClient.close();
                    profilingService.close();
                })
                .build();
    }

    private static LockAndTimestampServices withMetrics(
            MetricsManager metricsManager,
            LockAndTimestampServices lockAndTimestampServices) {
        TimelockService timelockServiceWithBatching = lockAndTimestampServices.timelock();
        TimelockService instrumentedTimelockService = new InstrumentedTimelockService(
                timelockServiceWithBatching,
                metricsManager.getRegistry());

        return ImmutableLockAndTimestampServices.builder()
                .from(lockAndTimestampServices)
                .timestamp(new TimelockTimestampServiceAdapter(instrumentedTimelockService))
                .timelock(instrumentedTimelockService)
                .build();
    }

    private static LockAndTimestampServices createRawInstrumentedServices(
            MetricsManager metricsManager,
            AtlasDbConfig config,
<<<<<<< HEAD
            Refreshable<AtlasDbRuntimeConfig> runtimeConfigSupplier,
=======
            Refreshable<AtlasDbRuntimeConfig> runtimeConfig,
>>>>>>> c3a12c77
            Consumer<Object> env,
            Supplier<LockService> lock,
            Supplier<ManagedTimestampService> time,
            TimestampStoreInvalidator invalidator,
            UserAgent userAgent,
<<<<<<< HEAD
            Optional<ClientLockDiagnosticCollector> lockDiagnosticCollector,
            boolean useDialogue) {
        AtlasDbRuntimeConfig initialRuntimeConfig = runtimeConfigSupplier.get();
=======
            Optional<ClientLockDiagnosticCollector> lockDiagnosticCollector) {
        AtlasDbRuntimeConfig initialRuntimeConfig = runtimeConfig.get();
>>>>>>> c3a12c77
        assertNoSpuriousTimeLockBlockInRuntimeConfig(config, initialRuntimeConfig);
        if (config.leader().isPresent()) {
            return createRawLeaderServices(metricsManager, config.leader().get(), env, lock, time, userAgent);
        } else if (config.timestamp().isPresent() && config.lock().isPresent()) {
            return createRawRemoteServices(metricsManager, config, runtimeConfig, userAgent);
        } else if (isUsingTimeLock(config, initialRuntimeConfig)) {
            return createRawServicesFromTimeLock(
                    metricsManager,
                    config,
<<<<<<< HEAD
                    runtimeConfigSupplier,
                    invalidator,
                    userAgent,
                    lockDiagnosticCollector,
                    useDialogue);
=======
                    runtimeConfig,
                    invalidator,
                    userAgent,
                    lockDiagnosticCollector);
>>>>>>> c3a12c77
        } else {
            return createRawEmbeddedServices(metricsManager, env, lock, time);
        }
    }

    private static void assertNoSpuriousTimeLockBlockInRuntimeConfig(
            AtlasDbConfig config,
            AtlasDbRuntimeConfig initialRuntimeConfig) {
        // Note: The other direction (timelock install config without a runtime block) should be maintained for
        // backwards compatibility.
        if (remoteTimestampAndLockOrLeaderBlocksPresent(config) && initialRuntimeConfig.timelockRuntime().isPresent()) {
            throw new SafeIllegalStateException("Found a service configured not to use timelock, with a timelock"
                    + " block in the runtime config! This is unexpected. If you wish to use non-timelock services,"
                    + " please remove the timelock block from the runtime config; if you wish to use timelock,"
                    + " please remove the leader, remote timestamp or remote lock configuration blocks.");
        }
    }

    private static boolean remoteTimestampAndLockOrLeaderBlocksPresent(AtlasDbConfig config) {
        return (config.timestamp().isPresent() && config.lock().isPresent()) || config.leader().isPresent();
    }

    private static LockAndTimestampServices createRawServicesFromTimeLock(
            MetricsManager metricsManager,
            AtlasDbConfig config,
            Refreshable<AtlasDbRuntimeConfig> runtimeConfig,
            TimestampStoreInvalidator invalidator,
            UserAgent userAgent,
<<<<<<< HEAD
            Optional<ClientLockDiagnosticCollector> lockDiagnosticCollector,
            boolean useDialogue) {
=======
            Optional<ClientLockDiagnosticCollector> lockDiagnosticCollector) {
>>>>>>> c3a12c77
        Refreshable<ServerListConfig> serverListConfigSupplier =
                getServerListConfigSupplierForTimeLock(config, runtimeConfig);

        String timelockNamespace = OptionalResolver.resolve(
                config.timelock().flatMap(TimeLockClientConfig::client), config.namespace());
        LockAndTimestampServices lockAndTimestampServices =
                getLockAndTimestampServices(
                        metricsManager,
                        serverListConfigSupplier,
                        runtimeConfig.map(AtlasDbRuntimeConfig::remotingClient),
                        userAgent,
                        timelockNamespace,
                        lockDiagnosticCollector,
                        useDialogue);

        TimeLockMigrator migrator = TimeLockMigrator.create(
                lockAndTimestampServices.managedTimestampService(),
                invalidator,
                config.initializeAsync());
        migrator.migrate(); // This can proceed async if config.initializeAsync() was set

        return ImmutableLockAndTimestampServices.copyOf(lockAndTimestampServices)
                .withMigrator(migrator);
    }

    private static Refreshable<ServerListConfig> getServerListConfigSupplierForTimeLock(
            AtlasDbConfig config,
            Refreshable<AtlasDbRuntimeConfig> runtimeConfigSupplier) {
        Preconditions.checkState(!remoteTimestampAndLockOrLeaderBlocksPresent(config),
                "Cannot create raw services from timelock with another source of timestamps/locks configured!");
        TimeLockClientConfig clientConfig = config.timelock()
                .orElseGet(() -> ImmutableTimeLockClientConfig.builder().build());
<<<<<<< HEAD
        return runtimeConfigSupplier
                .map(AtlasDbRuntimeConfig::timelockRuntime)
                .map(lockConfig -> lockConfig
                        .map(TimeLockRuntimeConfig::serversList)
                        .orElseGet(clientConfig::serversList));
=======
        return ServerListConfigs.parseInstallAndRuntimeConfigs(
                clientConfig,
                runtimeConfigSupplier.map(AtlasDbRuntimeConfig::timelockRuntime));
>>>>>>> c3a12c77
    }

    private static LockAndTimestampServices getLockAndTimestampServices(
            MetricsManager metricsManager,
            Refreshable<ServerListConfig> timelockServerListConfig,
            Supplier<RemotingClientConfig> remotingConfigSupplier,
            UserAgent userAgent,
            String timelockNamespace,
            Optional<ClientLockDiagnosticCollector> lockDiagnosticCollector,
            boolean useDialogue) {

        AtlasClientFactory clientFactory = new AtlasClientFactory(
                timelockServerListConfig,
                metricsManager.getTaggedRegistry(),
                userAgent.addAgent(AtlasDbRemotingConstants.ATLASDB_HTTP_CLIENT_AGENT),
                // TODO(forozco): wire up host event sink
                NoOpHostEventsSink.INSTANCE,
                useDialogue);

        ServiceCreator creator = ServiceCreator.withPayloadLimiter(
                metricsManager, timelockServerListConfig, userAgent, remotingConfigSupplier);

        LockRpcClient lockRpcClient = new BlockingSensitiveLockRpcClient(
                BlockingAndNonBlockingServices.create(creator, LockRpcClient.class));

        LockService lockService = AtlasDbMetrics.instrumentTimed(
                metricsManager.getRegistry(),
                LockService.class,
                RemoteLockServiceAdapter.create(lockRpcClient, timelockNamespace));

        ConjureTimelockService conjureTimelockService = new BlockingSensitiveConjureTimelockService(
                ImmutableBlockingAndNonBlockingServices.<ConjureTimelockService>builder()
                        .nonBlocking(clientFactory.client(ConjureTimelockService.class))
                        .blocking(clientFactory.client(ConjureTimelockService.class, StaticClientConfiguration.builder()
                                .fastReadTimeOut(true)
                                .build()))
                        .build());

        TimelockRpcClient timelockClient = creator.createService(TimelockRpcClient.class);

        // TODO(fdesouza): Remove this once PDS-95791 is resolved.
        ConjureTimelockService withDiagnosticsConjureTimelockService = lockDiagnosticCollector
                .<ConjureTimelockService>map(collector ->
                        new LockDiagnosticConjureTimelockService(conjureTimelockService, collector))
                .orElse(conjureTimelockService);

        NamespacedTimelockRpcClient namespacedTimelockRpcClient
                = new NamespacedTimelockRpcClient(timelockClient, timelockNamespace);
        NamespacedConjureTimelockService namespacedConjureTimelockService
                = new NamespacedConjureTimelockService(withDiagnosticsConjureTimelockService, timelockNamespace);

        LockWatchEventCache lockWatchEventCache = NoOpLockWatchEventCache.INSTANCE;
        NamespacedConjureLockWatchingService lockWatchingService = new NamespacedConjureLockWatchingService(
                creator.createService(ConjureLockWatchingService.class), timelockNamespace);
        LockWatchManager lockWatcher = new LockWatchManagerImpl(lockWatchingService, lockWatchEventCache);

        RemoteTimelockServiceAdapter remoteTimelockServiceAdapter = RemoteTimelockServiceAdapter
                .create(namespacedTimelockRpcClient, namespacedConjureTimelockService, lockWatchEventCache);
        TimestampManagementService timestampManagementService = new RemoteTimestampManagementAdapter(
                creator.createServiceWithoutBlockingOperations(TimestampManagementRpcClient.class), timelockNamespace);

        return ImmutableLockAndTimestampServices.builder()
                .lock(lockService)
                .timestamp(new TimelockTimestampServiceAdapter(remoteTimelockServiceAdapter))
                .timestampManagement(timestampManagementService)
                .timelock(remoteTimelockServiceAdapter)
                .lockWatcher(lockWatcher)
                .close(() -> {
                    remoteTimelockServiceAdapter.close();
                    clientFactory.close();
                })
                .build();
    }

    private static LockAndTimestampServices createRawLeaderServices(
            MetricsManager metricsManager,
            LeaderConfig leaderConfig,
            Consumer<Object> env,
            Supplier<LockService> lock,
            Supplier<ManagedTimestampService> time,
            UserAgent userAgent) {
        // Create local services, that may or may not end up being registered in an Consumer<Object>.
        LeaderRuntimeConfig defaultRuntime = ImmutableLeaderRuntimeConfig.builder().build();
        LocalPaxosServices localPaxosServices = Leaders.createAndRegisterLocalServices(
                metricsManager,
                env,
                leaderConfig,
                () -> defaultRuntime,
                userAgent);
        LeaderElectionService leader = localPaxosServices.leaderElectionService();
        LockService localLock = ServiceCreator.instrumentService(
                metricsManager.getRegistry(),
                AwaitingLeadershipProxy.newProxyInstance(LockService.class, lock::get, leader),
                LockService.class);

        ManagedTimestampService managedTimestampProxy =
                AwaitingLeadershipProxy.newProxyInstance(ManagedTimestampService.class, time::get, leader);

        TimestampService localTime = ServiceCreator.instrumentService(
                metricsManager.getRegistry(),
                managedTimestampProxy,
                TimestampService.class);

        TimestampManagementService localManagement = ServiceCreator.instrumentService(
                metricsManager.getRegistry(),
                managedTimestampProxy,
                TimestampManagementService.class);
        env.accept(localLock);
        env.accept(localTime);
        env.accept(localManagement);

        // Create remote services, that may end up calling our own local services.
        ImmutableServerListConfig serverListConfig = ImmutableServerListConfig.builder()
                .servers(leaderConfig.leaders())
                .sslConfiguration(leaderConfig.sslConfiguration())
                .build();
        ServiceCreator creator = ServiceCreator.noPayloadLimiter(
                metricsManager, Refreshable.only(serverListConfig), userAgent, () -> RemotingClientConfigs.DEFAULT);
        LockService remoteLock = new RemoteLockServiceAdapter(
                creator.createService(NamespaceAgnosticLockRpcClient.class));
        TimestampService remoteTime = creator.createService(TimestampService.class);
        TimestampManagementService remoteManagement = creator.createService(TimestampManagementService.class);

        if (leaderConfig.leaders().size() == 1) {
            // Attempting to connect to ourself while processing a request can lead to deadlock if incoming request
            // volume is high, as all Jetty threads end up waiting for the timestamp server, and no threads remain to
            // actually handle the timestamp server requests. If we are the only single leader, we can avoid the
            // deadlock entirely; so use PingableLeader's getUUID() to detect this situation and eliminate the redundant
            // call.

            PingableLeader localPingableLeader = localPaxosServices.localPingableLeader();
            String localServerId = localPingableLeader.getUUID();
            PingableLeader remotePingableLeader = AtlasDbHttpClients.createProxy(
                    ServiceCreator.createTrustContext(leaderConfig.sslConfiguration()),
                    Iterables.getOnlyElement(leaderConfig.leaders()),
                    PingableLeader.class,
                    AuxiliaryRemotingParameters.builder()
                            .userAgent(userAgent)
                            .shouldRetry(true)
                            .shouldLimitPayload(true)
                            .shouldSupportBlockingOperations(false)
                            .build());

            // Determine asynchronously whether the remote services are talking to our local services.
            CompletableFuture<Boolean> useLocalServicesFuture = new CompletableFuture<>();
            runAsync.accept(() -> {
                int logAfter = LOGGING_INTERVAL;
                while (true) {
                    try {
                        String remoteServerId = remotePingableLeader.getUUID();
                        useLocalServicesFuture.complete(localServerId.equals(remoteServerId));
                        return;
                    } catch (ClientErrorException e) {
                        useLocalServicesFuture.complete(false);
                        return;
                    } catch (UnknownRemoteException e) {
                        // This is done to replicate previous behaviour, where 4xxs returned to a JaxRsClient would
                        // manifest as ClientErrorExceptions.
                        if (400 <= e.getStatus() && e.getStatus() <= 499) {
                            useLocalServicesFuture.complete(false);
                            return;
                        }
                        logAfter = logFailureToReadRemoteTimestampServerId(logAfter, e);
                    } catch (Throwable e) {
                        logAfter = logFailureToReadRemoteTimestampServerId(logAfter, e);
                    }
                    Uninterruptibles.sleepUninterruptibly(1, TimeUnit.SECONDS);
                }
            });

            // Create dynamic service proxies, that switch to talking directly to our local services if it turns out our
            // remote services are pointed at them anyway.
            LockService dynamicLockService = LocalOrRemoteProxy.newProxyInstance(
                    LockService.class, localLock, remoteLock, useLocalServicesFuture);
            TimestampService dynamicTimeService = LocalOrRemoteProxy.newProxyInstance(
                    TimestampService.class, localTime, remoteTime, useLocalServicesFuture);
            TimestampManagementService dynamicManagementService = LocalOrRemoteProxy.newProxyInstance(
                    TimestampManagementService.class, localManagement, remoteManagement, useLocalServicesFuture);
            return ImmutableLockAndTimestampServices.builder()
                    .lock(dynamicLockService)
                    .timestamp(dynamicTimeService)
                    .timestampManagement(dynamicManagementService)
                    .timelock(new LegacyTimelockService(dynamicTimeService, dynamicLockService, LOCK_CLIENT))
                    .build();

        } else {
            return ImmutableLockAndTimestampServices.builder()
                    .lock(remoteLock)
                    .timestamp(remoteTime)
                    .timestampManagement(remoteManagement)
                    .timelock(new LegacyTimelockService(remoteTime, remoteLock, LOCK_CLIENT))
                    .build();
        }
    }

    private static int logFailureToReadRemoteTimestampServerId(int logAfter, Throwable th) {
        if (logAfter == 0) {
            log.warn("Failed to read remote timestamp server ID", th);
            return LOGGING_INTERVAL;
        }
        return logAfter - 1;
    }

    private static LockAndTimestampServices createRawRemoteServices(
            MetricsManager metricsManager,
            AtlasDbConfig config,
            Supplier<AtlasDbRuntimeConfig> runtimeConfigSupplier,
            UserAgent userAgent) {
        ServiceCreator creator = ServiceCreator.noPayloadLimiter(
                metricsManager,
                () -> config.lock().get(),
                userAgent,
                () -> runtimeConfigSupplier.get().remotingClient());
        LockService lockService = new RemoteLockServiceAdapter(
                creator.createService(NamespaceAgnosticLockRpcClient.class));
        TimestampService timeService = creator.createService(TimestampService.class);
        TimestampManagementService timestampManagementService = creator.createService(TimestampManagementService.class);

        return ImmutableLockAndTimestampServices.builder()
                .lock(lockService)
                .timestamp(timeService)
                .timestampManagement(timestampManagementService)
                .timelock(new LegacyTimelockService(timeService, lockService, LOCK_CLIENT))
                .build();
    }

    private static LockAndTimestampServices createRawEmbeddedServices(
            MetricsManager metricsManager,
            Consumer<Object> env,
            Supplier<LockService> lock,
            Supplier<ManagedTimestampService> managedTimestampServiceSupplier) {
        LockService lockService = ServiceCreator.instrumentService(
                metricsManager.getRegistry(), lock.get(), LockService.class);

        ManagedTimestampService managedTimestampService = managedTimestampServiceSupplier.get();

        TimestampService timeService = ServiceCreator.instrumentService(
                metricsManager.getRegistry(), managedTimestampService, TimestampService.class);
        TimestampManagementService timestampManagementService = ServiceCreator.instrumentService(
                metricsManager.getRegistry(), managedTimestampService, TimestampManagementService.class);

        env.accept(lockService);
        env.accept(timeService);
        env.accept(timestampManagementService);

        return ImmutableLockAndTimestampServices.builder()
                .lock(lockService)
                .timestamp(timeService)
                .timestampManagement(timestampManagementService)
                .timelock(new LegacyTimelockService(timeService, lockService, LOCK_CLIENT))
                .build();
    }

    private static MultiTableSweepQueueWriter uninitializedTargetedSweeper(
            MetricsManager metricsManager,
            TargetedSweepInstallConfig install,
            Follower follower,
            Supplier<TargetedSweepRuntimeConfig> runtime) {
        if (!install.enableSweepQueueWrites()) {
            return MultiTableSweepQueueWriter.NO_OP;
        }
        return TargetedSweeper.createUninitialized(metricsManager, runtime, install, ImmutableList.of(follower));
    }

    @Value.Immutable
    @Value.Style(stagedBuilder = false)
    public interface LockAndTimestampServices {
        LockService lock();
        TimestampService timestamp();
        TimestampManagementService timestampManagement();
        TimelockService timelock();
        Optional<TimeLockMigrator> migrator();
        @Value.Default
        default LockWatchManager lockWatcher() {
            return NoOpLockWatchManager.INSTANCE;
        }

        @Value.Derived
        default ManagedTimestampService managedTimestampService() {
            return new DelegatingManagedTimestampService(timestamp(), timestampManagement());
        }

        @SuppressWarnings("checkstyle:WhitespaceAround")
        @Value.Default
        default Runnable close() {
            return () -> {};
        }
    }

    @Value.Immutable
    public interface TransactionComponents {
        TransactionService transactionService();
        Optional<TransactionSchemaInstaller> schemaInstaller();
    }
}<|MERGE_RESOLUTION|>--- conflicted
+++ resolved
@@ -204,7 +204,6 @@
 public abstract class TransactionManagers {
     private static final int LOGGING_INTERVAL = 60;
     private static final Logger log = LoggerFactory.getLogger(TransactionManagers.class);
-    private static final Duration REFRESH_INTERVAL = Duration.ofSeconds(1);
 
     public static final LockClient LOCK_CLIENT = LockClient.of("atlas instance");
 
@@ -213,14 +212,8 @@
     abstract Optional<Refreshable<Optional<AtlasDbRuntimeConfig>>> runtimeConfig();
 
     /**
-<<<<<<< HEAD
-     * @deprecated use {@link #runtimeConfig} instead.
-     */
-    @Deprecated
-=======
      * Use {@link #runtimeConfig} instead.
      */
->>>>>>> c3a12c77
     abstract Optional<Supplier<Optional<AtlasDbRuntimeConfig>>> runtimeConfigSupplier();
 
     abstract Set<Schema> schemas();
@@ -302,13 +295,8 @@
 
     @Value.Check
     protected void check() {
-<<<<<<< HEAD
-        Preconditions.checkState(runtimeConfigSupplier().isPresent() ^ runtimeConfig().isPresent(),
-                "Either Refreshable or Supplier of runtime config must be provided, but not both");
-=======
         Preconditions.checkState(!(runtimeConfigSupplier().isPresent() && runtimeConfig().isPresent()),
                 "Cannot provide both Refreshable and Supplier of runtime config");
->>>>>>> c3a12c77
     }
 
     /**
@@ -333,13 +321,12 @@
                 .globalMetricsRegistry(new MetricRegistry())
                 .globalTaggedMetricRegistry(DefaultTaggedMetricRegistry.getDefault())
                 .addAllSchemas(schemas)
-                .runtimeConfigSupplier(Optional::empty)
                 .build()
                 .serializable();
     }
 
     @JsonIgnore
-    @Value.Lazy
+    @Value.Derived
     public TransactionManager serializable() {
         List<AutoCloseable> closeables = Lists.newArrayList();
 
@@ -369,26 +356,6 @@
     private TransactionManager serializableInternal(@Output List<AutoCloseable> closeables) {
         MetricsManager metricsManager = MetricsManagers.of(globalMetricsRegistry(), globalTaggedMetricRegistry());
 
-<<<<<<< HEAD
-        AtlasDbRuntimeConfig defaultRuntime = AtlasDbRuntimeConfig.defaultRuntimeConfig();
-        Refreshable<AtlasDbRuntimeConfig> runtime = runtimeConfig()
-                .orElseGet(() -> {
-                    ScheduledExecutorService refreshableExecutor = PTExecutors.newSingleThreadScheduledExecutor();
-                    closeables.add(refreshableExecutor::shutdown);
-                    return Refreshables.create(
-                            runtimeConfigSupplier().get()::get,
-                            exception -> log.error("Failed to load runtime config", exception),
-                            refreshableExecutor, REFRESH_INTERVAL);
-                })
-                .map(config -> config.orElse(defaultRuntime));
-
-        FreshTimestampSupplierAdapter adapter = new FreshTimestampSupplierAdapter();
-        ServiceDiscoveringAtlasSupplier atlasFactory = new ServiceDiscoveringAtlasSupplier(metricsManager,
-                        config().keyValueService(),
-                        runtime.map(AtlasDbRuntimeConfig::keyValueService),
-                        config().leader(), config().namespace(), Optional.empty(), config().initializeAsync(),
-                         adapter);
-=======
         AtlasDbRuntimeConfigRefreshable runtimeConfigRefreshable = initializeCloseable(
                 () -> AtlasDbRuntimeConfigRefreshable.create(this), closeables);
 
@@ -400,7 +367,6 @@
                 runtime.map(AtlasDbRuntimeConfig::keyValueService),
                 config().leader(), config().namespace(), Optional.empty(), config().initializeAsync(),
                 adapter);
->>>>>>> c3a12c77
 
         LockRequest.setDefaultLockTimeout(
                 SimpleTimeDuration.of(config().getDefaultLockTimeoutSeconds(), TimeUnit.SECONDS));
@@ -422,11 +388,7 @@
 
         KvsProfilingLogger.setSlowLogThresholdMillis(config().getKvsSlowLogThresholdMillis());
 
-<<<<<<< HEAD
-        Supplier<SweepConfig> sweepConfig = Suppliers.compose(AtlasDbRuntimeConfig::sweep, runtime::get);
-=======
         Refreshable<SweepConfig> sweepConfig = runtime.map(AtlasDbRuntimeConfig::sweep);
->>>>>>> c3a12c77
 
         KeyValueService keyValueService = initializeCloseable(() -> {
             KeyValueService kvs = atlasFactory.getKeyValueService();
@@ -435,11 +397,7 @@
 
             // Even if sweep queue writes are enabled, unless targeted sweep is enabled we generally still want to
             // at least retain the option to perform background sweep, which requires updating the priority table.
-<<<<<<< HEAD
-            if (!targetedSweepIsFullyEnabled(runtime)) {
-=======
             if (!targetedSweepIsFullyEnabled(config(), runtime)) {
->>>>>>> c3a12c77
                 kvs = SweepStatsKeyValueService.create(kvs,
                         new TimelockTimestampServiceAdapter(lockAndTimestampServices.timelock()),
                         sweepConfig.map(SweepConfig::writeThreshold),
@@ -488,11 +446,7 @@
 
         MultiTableSweepQueueWriter targetedSweep = initializeCloseable(
                 () -> uninitializedTargetedSweeper(metricsManager, config().targetedSweep(), follower,
-<<<<<<< HEAD
-                        Suppliers.compose(AtlasDbRuntimeConfig::targetedSweep, runtime::get)),
-=======
                         runtime.map(AtlasDbRuntimeConfig::targetedSweep)),
->>>>>>> c3a12c77
                 closeables);
 
         Callback<TransactionManager> callbacks = new Callback.CallChain<>(
@@ -501,15 +455,9 @@
                 asyncInitializationCallback(),
                 createClearsTable());
 
-<<<<<<< HEAD
-        Supplier<TransactionConfig> transactionConfigSupplier = Suppliers.compose(
-                this::withConsolidatedGrabImmutableTsLockFlag,
-                () -> runtime.get().transaction());
-=======
         Supplier<TransactionConfig> transactionConfigSupplier =
                 runtime.map(AtlasDbRuntimeConfig::transaction)
                 .map(this::withConsolidatedGrabImmutableTsLockFlag);
->>>>>>> c3a12c77
 
         TimestampCache timestampCache = config().timestampCache()
                 .orElseGet(() -> new DefaultTimestampCache(
@@ -581,11 +529,7 @@
                         lockAndTimestampServices,
                         keyValueService,
                         transactionManager,
-<<<<<<< HEAD
-                        Suppliers.compose(AtlasDbRuntimeConfig::compact, runtime::get)),
-=======
                         runtime.map(AtlasDbRuntimeConfig::compact)),
->>>>>>> c3a12c77
                 closeables);
 
         return transactionManager;
@@ -619,18 +563,11 @@
 
     }
 
-<<<<<<< HEAD
-    private boolean targetedSweepIsFullyEnabled(
-            Refreshable<AtlasDbRuntimeConfig> runtime) {
-        return config().targetedSweep().enableSweepQueueWrites()
-                && runtime.map(config -> config.targetedSweep().enabled()).get();
-=======
     private static boolean targetedSweepIsFullyEnabled(
             AtlasDbConfig installConfig,
             Supplier<AtlasDbRuntimeConfig> runtime) {
         return installConfig.targetedSweep().enableSweepQueueWrites()
                 && runtime.get().targetedSweep().enabled();
->>>>>>> c3a12c77
     }
 
     private TransactionComponents createTransactionComponents(
@@ -919,17 +856,14 @@
     static LockAndTimestampServices createLockAndTimestampServices(
             MetricsManager metricsManager,
             AtlasDbConfig config,
-<<<<<<< HEAD
-            Refreshable<AtlasDbRuntimeConfig> runtimeConfigSupplier,
-=======
             Refreshable<AtlasDbRuntimeConfig> runtimeConfig,
->>>>>>> c3a12c77
             Consumer<Object> env,
             Supplier<LockService> lock,
             Supplier<ManagedTimestampService> time,
             TimestampStoreInvalidator invalidator,
             UserAgent userAgent,
-            Optional<ClientLockDiagnosticCollector> lockDiagnosticCollector, boolean useDialogue) {
+            Optional<ClientLockDiagnosticCollector> lockDiagnosticCollector,
+            boolean useDialogue) {
         LockAndTimestampServices lockAndTimestampServices = createRawInstrumentedServices(
                 metricsManager,
                 config,
@@ -994,24 +928,15 @@
     private static LockAndTimestampServices createRawInstrumentedServices(
             MetricsManager metricsManager,
             AtlasDbConfig config,
-<<<<<<< HEAD
-            Refreshable<AtlasDbRuntimeConfig> runtimeConfigSupplier,
-=======
             Refreshable<AtlasDbRuntimeConfig> runtimeConfig,
->>>>>>> c3a12c77
             Consumer<Object> env,
             Supplier<LockService> lock,
             Supplier<ManagedTimestampService> time,
             TimestampStoreInvalidator invalidator,
             UserAgent userAgent,
-<<<<<<< HEAD
             Optional<ClientLockDiagnosticCollector> lockDiagnosticCollector,
             boolean useDialogue) {
-        AtlasDbRuntimeConfig initialRuntimeConfig = runtimeConfigSupplier.get();
-=======
-            Optional<ClientLockDiagnosticCollector> lockDiagnosticCollector) {
         AtlasDbRuntimeConfig initialRuntimeConfig = runtimeConfig.get();
->>>>>>> c3a12c77
         assertNoSpuriousTimeLockBlockInRuntimeConfig(config, initialRuntimeConfig);
         if (config.leader().isPresent()) {
             return createRawLeaderServices(metricsManager, config.leader().get(), env, lock, time, userAgent);
@@ -1021,18 +946,11 @@
             return createRawServicesFromTimeLock(
                     metricsManager,
                     config,
-<<<<<<< HEAD
-                    runtimeConfigSupplier,
+                    runtimeConfig,
                     invalidator,
                     userAgent,
                     lockDiagnosticCollector,
                     useDialogue);
-=======
-                    runtimeConfig,
-                    invalidator,
-                    userAgent,
-                    lockDiagnosticCollector);
->>>>>>> c3a12c77
         } else {
             return createRawEmbeddedServices(metricsManager, env, lock, time);
         }
@@ -1061,12 +979,8 @@
             Refreshable<AtlasDbRuntimeConfig> runtimeConfig,
             TimestampStoreInvalidator invalidator,
             UserAgent userAgent,
-<<<<<<< HEAD
             Optional<ClientLockDiagnosticCollector> lockDiagnosticCollector,
             boolean useDialogue) {
-=======
-            Optional<ClientLockDiagnosticCollector> lockDiagnosticCollector) {
->>>>>>> c3a12c77
         Refreshable<ServerListConfig> serverListConfigSupplier =
                 getServerListConfigSupplierForTimeLock(config, runtimeConfig);
 
@@ -1099,17 +1013,9 @@
                 "Cannot create raw services from timelock with another source of timestamps/locks configured!");
         TimeLockClientConfig clientConfig = config.timelock()
                 .orElseGet(() -> ImmutableTimeLockClientConfig.builder().build());
-<<<<<<< HEAD
-        return runtimeConfigSupplier
-                .map(AtlasDbRuntimeConfig::timelockRuntime)
-                .map(lockConfig -> lockConfig
-                        .map(TimeLockRuntimeConfig::serversList)
-                        .orElseGet(clientConfig::serversList));
-=======
         return ServerListConfigs.parseInstallAndRuntimeConfigs(
                 clientConfig,
                 runtimeConfigSupplier.map(AtlasDbRuntimeConfig::timelockRuntime));
->>>>>>> c3a12c77
     }
 
     private static LockAndTimestampServices getLockAndTimestampServices(
