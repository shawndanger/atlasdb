--- conflicted
+++ resolved
@@ -92,6 +92,8 @@
 import com.palantir.atlasdb.keyvalue.api.CheckAndSetCompatibility;
 import com.palantir.atlasdb.keyvalue.api.KeyValueService;
 import com.palantir.atlasdb.keyvalue.api.TableReference;
+import com.palantir.atlasdb.keyvalue.api.watch.LockWatchManager;
+import com.palantir.atlasdb.keyvalue.api.watch.LockWatchManagerImpl;
 import com.palantir.atlasdb.keyvalue.api.watch.LockWatchService;
 import com.palantir.atlasdb.keyvalue.api.watch.LockWatchServiceImpl;
 import com.palantir.atlasdb.keyvalue.impl.ProfilingKeyValueService;
@@ -1065,17 +1067,9 @@
                 = new NamespacedConjureTimelockService(withDiagnosticsConjureTimelockService, timelockNamespace);
 
         LockWatchEventCache lockWatchEventCache = NoOpLockWatchEventCache.INSTANCE;
-<<<<<<< HEAD
-        NamespacedLockWatchingRpcClient namespacedLockWatchingRpcClient = new NamespacedLockWatchingRpcClient(
-                creator.createService(LockWatchingRpcClient.class), timelockNamespace);
-
-        LockWatchService lockWatcher = LockWatchServiceImpl
-                .create(namespacedLockWatchingRpcClient, namespacedConjureTimelockService, lockWatchEventCache);
-=======
         NamespacedConjureLockWatchingService lockWatchingService = new NamespacedConjureLockWatchingService(
-                creator.createService(ConjureLockWatchingService.class), timelockNamespace);
+                creator.createServiceWithShortTimeout(ConjureLockWatchingService.class), timelockNamespace);
         LockWatchManager lockWatcher = new LockWatchManagerImpl(lockWatchingService, lockWatchEventCache);
->>>>>>> 0e1a2fd9
 
         RemoteTimelockServiceAdapter remoteTimelockServiceAdapter = RemoteTimelockServiceAdapter
                 .create(namespacedTimelockRpcClient, namespacedConjureTimelockService, lockWatchEventCache);
