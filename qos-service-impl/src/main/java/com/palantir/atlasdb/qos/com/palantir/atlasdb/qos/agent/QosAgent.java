--- conflicted
+++ resolved
@@ -19,7 +19,6 @@
 import java.util.function.Consumer;
 import java.util.function.Supplier;
 
-import com.google.common.base.Preconditions;
 import com.palantir.atlasdb.qos.QosResource;
 import com.palantir.atlasdb.qos.config.QosServiceInstallConfig;
 import com.palantir.atlasdb.qos.config.QosServiceRuntimeConfig;
@@ -32,32 +31,25 @@
     private final QosServiceInstallConfig installConfig;
     private final Consumer<Object> registrar;
 
-    public QosAgent(Supplier<QosServiceRuntimeConfig> runtimeConfigSupplier, QosServiceInstallConfig installConfig, Consumer<Object> registrar) {
+    public QosAgent(Supplier<QosServiceRuntimeConfig> runtimeConfigSupplier, QosServiceInstallConfig installConfig,
+            Consumer<Object> registrar) {
         this.runtimeConfigSupplier = runtimeConfigSupplier;
         this.installConfig = installConfig;
         this.registrar = registrar;
     }
 
     public void createAndRegisterResources() {
-<<<<<<< HEAD
-        registrar.accept(new QosResource(runtimeConfigSupplier, installConfig));
-=======
-        QosClientConfigLoader qosClientConfigLoader = QosClientConfigLoader.create(() -> config.get().clientLimits());
-        ClientLimitMultiplier clientLimitMultiplier = getNonLiveReloadableClientLimitMultiplier();
+        QosClientConfigLoader qosClientConfigLoader = QosClientConfigLoader.create(
+                () -> runtimeConfigSupplier.get().clientLimits());
+        ClientLimitMultiplier clientLimitMultiplier = createClientLimitMultiplier();
         registrar.accept(new QosResource(qosClientConfigLoader, clientLimitMultiplier));
     }
 
-    private ClientLimitMultiplier getNonLiveReloadableClientLimitMultiplier() {
-        if (config.get().qosCassandraMetricsConfig().isPresent()) {
-            return CassandraMetricsClientLimitMultiplier.create(() -> {
-                Preconditions.checkState(config.get().qosCassandraMetricsConfig().isPresent(),
-                        "The Qos Cassandra metrics config was present before but can not be found now,"
-                                + "removing this config block is not supported live.");
-                return config.get().qosCassandraMetricsConfig().get();
-            });
-        } else {
-            return OneReturningClientLimitMultiplier.create();
-        }
->>>>>>> 9b635b4f
+    private ClientLimitMultiplier createClientLimitMultiplier() {
+        return installConfig.qosCassandraMetricsConfig().map(
+                config -> CassandraMetricsClientLimitMultiplier.create(
+                        () -> runtimeConfigSupplier.get().qosCassandraMetricsConfig(),
+                        config))
+                .orElseGet(OneReturningClientLimitMultiplier::create);
     }
 }