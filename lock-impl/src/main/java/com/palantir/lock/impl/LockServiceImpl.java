/*
 * (c) Copyright 2018 Palantir Technologies Inc. All rights reserved.
 *
 * Licensed under the Apache License, Version 2.0 (the "License");
 * you may not use this file except in compliance with the License.
 * You may obtain a copy of the License at
 *
 *     http://www.apache.org/licenses/LICENSE-2.0
 *
 * Unless required by applicable law or agreed to in writing, software
 * distributed under the License is distributed on an "AS IS" BASIS,
 * WITHOUT WARRANTIES OR CONDITIONS OF ANY KIND, either express or implied.
 * See the License for the specific language governing permissions and
 * limitations under the License.
 */
package com.palantir.lock.impl;

import static com.palantir.lock.BlockingMode.BLOCK_UNTIL_TIMEOUT;
import static com.palantir.lock.BlockingMode.DO_NOT_BLOCK;
import static com.palantir.lock.LockClient.INTERNAL_LOCK_GRANT_CLIENT;
import static com.palantir.lock.LockGroupBehavior.LOCK_ALL_OR_NONE;
import static com.palantir.lock.LockGroupBehavior.LOCK_AS_MANY_AS_POSSIBLE;

import com.github.benmanes.caffeine.cache.Caffeine;
import com.github.benmanes.caffeine.cache.LoadingCache;
import com.google.common.annotations.VisibleForTesting;
import com.google.common.base.MoreObjects;
import com.google.common.base.Preconditions;
import com.google.common.base.Strings;
import com.google.common.collect.Collections2;
import com.google.common.collect.HashMultimap;
import com.google.common.collect.ImmutableList;
import com.google.common.collect.ImmutableMap;
import com.google.common.collect.ImmutableSet;
import com.google.common.collect.ImmutableSortedMap;
import com.google.common.collect.Iterables;
import com.google.common.collect.MapMaker;
import com.google.common.collect.Multimap;
import com.google.common.collect.Multimaps;
import com.google.common.collect.SetMultimap;
import com.google.common.collect.TreeMultiset;
import com.palantir.common.base.Throwables;
import com.palantir.common.concurrent.PTExecutors;
import com.palantir.common.random.SecureRandomPool;
import com.palantir.common.remoting.ServiceNotAvailableException;
import com.palantir.common.streams.KeyedStream;
import com.palantir.lock.BlockingMode;
import com.palantir.lock.CloseableLockService;
import com.palantir.lock.CloseableRemoteLockService;
import com.palantir.lock.ExpiringToken;
import com.palantir.lock.HeldLocksGrant;
import com.palantir.lock.HeldLocksToken;
import com.palantir.lock.HeldLocksTokens;
import com.palantir.lock.ImmutableLockState;
import com.palantir.lock.LockClient;
import com.palantir.lock.LockCollection;
import com.palantir.lock.LockCollections;
import com.palantir.lock.LockDescriptor;
import com.palantir.lock.LockGroupBehavior;
import com.palantir.lock.LockMode;
import com.palantir.lock.LockRefreshToken;
import com.palantir.lock.LockRequest;
import com.palantir.lock.LockResponse;
import com.palantir.lock.LockServerConfigs;
import com.palantir.lock.LockServerOptions;
import com.palantir.lock.LockService;
import com.palantir.lock.LockState;
import com.palantir.lock.LockState.LockHolder;
import com.palantir.lock.LockState.LockRequester;
import com.palantir.lock.RemoteLockService;
import com.palantir.lock.SimpleHeldLocksToken;
import com.palantir.lock.SimpleTimeDuration;
import com.palantir.lock.SortedLockCollection;
import com.palantir.lock.StringLockDescriptor;
import com.palantir.lock.ThreadAwareCloseableLockService;
import com.palantir.lock.ThreadAwareLockClient;
import com.palantir.lock.TimeDuration;
import com.palantir.lock.logger.LockServiceStateLogger;
import com.palantir.logsafe.Safe;
import com.palantir.logsafe.SafeArg;
import com.palantir.logsafe.UnsafeArg;
import com.palantir.logsafe.exceptions.SafeIllegalArgumentException;
import com.palantir.logsafe.exceptions.SafeIllegalStateException;
import com.palantir.logsafe.logger.SafeLogger;
import com.palantir.logsafe.logger.SafeLoggerFactory;
import com.palantir.nylon.threads.ThreadNames;
import com.palantir.util.JMXUtils;
import com.palantir.util.Ownable;
import java.math.BigInteger;
import java.time.Instant;
import java.util.ArrayDeque;
import java.util.ArrayList;
import java.util.Collection;
import java.util.HashMap;
import java.util.Iterator;
import java.util.LinkedHashMap;
import java.util.List;
import java.util.Map;
import java.util.Map.Entry;
import java.util.Optional;
import java.util.Set;
import java.util.concurrent.BlockingQueue;
import java.util.concurrent.ConcurrentHashMap;
import java.util.concurrent.ConcurrentMap;
import java.util.concurrent.ExecutorService;
import java.util.concurrent.Future;
import java.util.concurrent.PriorityBlockingQueue;
import java.util.concurrent.ScheduledExecutorService;
import java.util.concurrent.ScheduledFuture;
import java.util.concurrent.TimeUnit;
import java.util.concurrent.atomic.AtomicBoolean;
import java.util.concurrent.atomic.AtomicInteger;
import java.util.function.Supplier;
import java.util.stream.Collectors;
import javax.annotation.Nullable;
import javax.annotation.concurrent.Immutable;
import javax.annotation.concurrent.ThreadSafe;
import org.slf4j.helpers.MessageFormatter;

/**
 * Implementation of the Lock Server.
 *
 * @author jtamer
 */
@ThreadSafe
public final class LockServiceImpl
        implements LockService,
                ThreadAwareCloseableLockService,
                CloseableRemoteLockService,
                CloseableLockService,
                RemoteLockService,
                LockServiceImplMBean {

    private static final SafeLogger log = SafeLoggerFactory.get(LockServiceImpl.class);
    private static final SafeLogger requestLogger = SafeLoggerFactory.get("lock.request");
    private static final String GRANT_MESSAGE = "Lock client {} tried to use a lock grant that"
            + " doesn't correspond to any held locks (grantId: {});"
            + " it's likely that this lock grant has expired due to timeout";
    private static final String UNLOCK_AND_FREEZE_FROM_ANONYMOUS_CLIENT =
            "Received .unlockAndFreeze()" + " call for anonymous client with token {}";
    private static final String UNLOCK_AND_FREEZE = "Received .unlockAndFreeze() call for read locks: {}";
    private static final String ATLAS_LOCK_PREFIX = "ATLASDB";
    // LegacyTimelockServiceAdapter relies on token ids being convertible to UUIDs; thus this should
    // never be > 127
    public static final int RANDOM_BIT_COUNT = 127;
    public static final ImmutableLockState EMPTY_LOCK_STATE =
            ImmutableLockState.builder().isWriteLocked(false).isFrozen(false).build();

    @VisibleForTesting
    static final long DEBUG_SLOW_LOG_TRIGGER_MILLIS = 100;

    @Immutable
    public static class HeldLocks<T extends ExpiringToken> {
        final T realToken;
        final LockCollection<? extends ClientAwareReadWriteLock> locks;

        // VisibleForTesting
        public static <T extends ExpiringToken> HeldLocks<T> of(
                T token, LockCollection<? extends ClientAwareReadWriteLock> locks) {
            return new HeldLocks<T>(token, locks);
        }

        HeldLocks(T token, LockCollection<? extends ClientAwareReadWriteLock> locks) {
            this.realToken = com.palantir.logsafe.Preconditions.checkNotNull(token);
            this.locks = locks;
        }

        public T getRealToken() {
            return realToken;
        }

        @Override
        public String toString() {
            return MoreObjects.toStringHelper(getClass().getSimpleName())
                    .add("realToken", realToken)
                    .add("locks", locks)
                    .toString();
        }
    }

    public static final String SECURE_RANDOM_ALGORITHM = "SHA1PRNG";
    public static final int SECURE_RANDOM_POOL_SIZE = 100;
    private final SecureRandomPool randomPool = new SecureRandomPool(SECURE_RANDOM_ALGORITHM, SECURE_RANDOM_POOL_SIZE);

    private final LockReapRunner lockReapRunner;
    private final Runnable callOnClose;
    private final boolean isStandaloneServer;
    private final long slowLogTriggerMillis;
    private final SimpleTimeDuration maxAllowedLockTimeout;
    private final SimpleTimeDuration maxAllowedClockDrift;
    private final SimpleTimeDuration maxNormalLockAge;
    private final SimpleTimeDuration stuckTransactionTimeout;

    /** Whether or not to run a background task that periodically takes snapshot of which lock owned by which client-thread */
    private final boolean collectThreadInfo;

    /** If enabled, the background this will update the snapshot at this rate */
    private final SimpleTimeDuration threadInfoSnapshotInterval;

    /**
     * The background runner that periodically takes snapshots of the current lock state.
     * If thread info collection is disabled, nothing will actually be run.
     */
    private final ThreadInfoSnapshotRunner threadInfoSnapshotRunner;

    /**
     * A relatively consistent snapshot of which lock is currently owned by which client-thread
     */
    private volatile Map<LockDescriptor, ThreadAwareLockClient> lastKnownThreadInfoSnapshot = ImmutableMap.of();

    private final AtomicBoolean isShutDown = new AtomicBoolean(false);

    private final LockClientIndices clientIndices = new LockClientIndices();

    /** The backing client-aware read write lock for each lock descriptor. */
    private final LoadingCache<LockDescriptor, ClientAwareReadWriteLock> descriptorToLockMap =
            Caffeine.newBuilder().weakValues().build(from -> new LockServerLock(from, clientIndices));

    /** The locks (and canonical token) associated with each HeldLocksToken. */
    private final ConcurrentMap<HeldLocksToken, HeldLocks<HeldLocksToken>> heldLocksTokenMap = new MapMaker().makeMap();

    /** The locks (and canonical token) associated with each HeldLocksGrant. */
    private final ConcurrentMap<HeldLocksGrant, HeldLocks<HeldLocksGrant>> heldLocksGrantMap = new MapMaker().makeMap();

    /** The priority queue of lock tokens waiting to be reaped. */
    private final BlockingQueue<HeldLocksToken> lockTokenReaperQueue =
            new PriorityBlockingQueue<>(1, ExpiringToken.COMPARATOR);

    /** The priority queue of lock grants waiting to be reaped. */
    private final BlockingQueue<HeldLocksGrant> lockGrantReaperQueue =
            new PriorityBlockingQueue<>(1, ExpiringToken.COMPARATOR);

    /** The mapping from lock client to the set of tokens held by that client. */
    private final SetMultimap<LockClient, HeldLocksToken> lockClientMultimap =
            Multimaps.synchronizedSetMultimap(HashMultimap.<LockClient, HeldLocksToken>create());

    private final SetMultimap<LockClient, LockRequest> outstandingLockRequestMultimap =
            Multimaps.synchronizedSetMultimap(HashMultimap.<LockClient, LockRequest>create());

    private final Set<Thread> blockingThreads = ConcurrentHashMap.newKeySet();

    private final Multimap<LockClient, Long> versionIdMap = Multimaps.synchronizedMultimap(
            Multimaps.newMultimap(new HashMap<LockClient, Collection<Long>>(), TreeMultiset::create));

    private static final AtomicInteger instanceCount = new AtomicInteger();
    private static final int MAX_FAILED_LOCKS_TO_LOG = 20;

    /** Creates a new lock server instance with default options. */
    // TODO (jtamer) read lock server options from a prefs file
    public static LockServiceImpl create() {
        return create(LockServerConfigs.DEFAULT);
    }

    /** Creates a new lock server instance with the given options. */
    public static LockServiceImpl create(LockServerOptions options) {
        com.palantir.logsafe.Preconditions.checkNotNull(options);
        ExecutorService newExecutor = PTExecutors.newCachedThreadPool(LockServiceImpl.class.getName());
        return create(options, Ownable.owned(newExecutor));
    }

    public static LockServiceImpl create(LockServerOptions options, ExecutorService injectedExecutor) {
        com.palantir.logsafe.Preconditions.checkNotNull(options);
        return create(options, Ownable.notOwned(injectedExecutor));
    }

    private static LockServiceImpl create(LockServerOptions options, Ownable<ExecutorService> executor) {
        if (log.isTraceEnabled()) {
            log.trace("Creating LockService with options={}", SafeArg.of("options", options));
        }
        final String jmxBeanRegistrationName = "com.palantir.lock:type=LockServer_" + instanceCount.getAndIncrement();
        LockServiceImpl lockService = new LockServiceImpl(
                options, () -> JMXUtils.unregisterMBeanCatchAndLogExceptions(jmxBeanRegistrationName), executor);
        JMXUtils.registerMBeanCatchAndLogExceptions(lockService, jmxBeanRegistrationName);
        return lockService;
    }

    private LockServiceImpl(LockServerOptions options, Runnable callOnClose, Ownable<ExecutorService> executor) {
        this.lockReapRunner = new LockReapRunner(executor);
        this.callOnClose = callOnClose;
        this.isStandaloneServer = options.isStandaloneServer();
        this.maxAllowedLockTimeout = SimpleTimeDuration.of(options.getMaxAllowedLockTimeout());
        this.maxAllowedClockDrift = SimpleTimeDuration.of(options.getMaxAllowedClockDrift());
        this.maxNormalLockAge = SimpleTimeDuration.of(options.getMaxNormalLockAge());
        this.stuckTransactionTimeout = SimpleTimeDuration.of(options.getStuckTransactionTimeout());
        this.slowLogTriggerMillis = options.slowLogTriggerMillis();

        // thread info collection is off by default
<<<<<<< HEAD
        this.collectThreadInfo = options.collectThreadInfo();
        this.threadInfoSnapshotInterval = SimpleTimeDuration.of(options.threadInfoSnapshotInterval());
        this.threadInfoSnapshotRunner =
                collectThreadInfo ? Optional.of(new ThreadInfoSnapshotRunner(executor)) : Optional.empty();
=======
        this.collectThreadInfo = false;
        this.threadInfoSnapshotInterval = SimpleTimeDuration.of(5, TimeUnit.SECONDS);
        this.threadInfoSnapshotRunner = new ThreadInfoSnapshotRunner();
>>>>>>> be49de0b
    }

    private HeldLocksToken createHeldLocksToken(
            LockClient client,
            SortedLockCollection<LockDescriptor> lockDescriptorMap,
            LockCollection<? extends ClientAwareReadWriteLock> heldLocksMap,
            TimeDuration lockTimeout,
            @Nullable Long versionId,
            String requestThread) {
        while (true) {
            BigInteger tokenId = new BigInteger(RANDOM_BIT_COUNT, randomPool.getSecureRandom());
            long expirationDateMs = currentTimeMillis() + lockTimeout.toMillis();
            HeldLocksToken token = new HeldLocksToken(
                    tokenId,
                    client,
                    currentTimeMillis(),
                    expirationDateMs,
                    lockDescriptorMap,
                    lockTimeout,
                    versionId,
                    requestThread);
            HeldLocks<HeldLocksToken> heldLocks = HeldLocks.of(token, heldLocksMap);
            if (heldLocksTokenMap.putIfAbsent(token, heldLocks) == null) {
                lockTokenReaperQueue.add(token);
                if (!client.isAnonymous()) {
                    lockClientMultimap.put(client, token);
                }
                return token;
            }
            log.error(
                    "Lock ID collision! " + "Count of held tokens = {}" + "; random bit count = {}",
                    SafeArg.of("heldTokenCount", heldLocksTokenMap.size()),
                    SafeArg.of("randomBitCount", RANDOM_BIT_COUNT));
        }
    }

    private HeldLocksGrant createHeldLocksGrant(
            SortedLockCollection<LockDescriptor> lockDescriptorMap,
            LockCollection<? extends ClientAwareReadWriteLock> heldLocksMap,
            TimeDuration lockTimeout,
            @Nullable Long versionId) {
        while (true) {
            BigInteger grantId = new BigInteger(RANDOM_BIT_COUNT, randomPool.getSecureRandom());
            long expirationDateMs = currentTimeMillis() + lockTimeout.toMillis();
            HeldLocksGrant grant = new HeldLocksGrant(
                    grantId, System.currentTimeMillis(), expirationDateMs, lockDescriptorMap, lockTimeout, versionId);
            HeldLocks<HeldLocksGrant> newHeldLocks = HeldLocks.of(grant, heldLocksMap);
            if (heldLocksGrantMap.putIfAbsent(grant, newHeldLocks) == null) {
                lockGrantReaperQueue.add(grant);
                return grant;
            }
            log.error(
                    "Lock ID collision! " + "Count of held grants = {}" + "; random bit count = {}",
                    SafeArg.of("heldTokenCount", heldLocksTokenMap.size()),
                    SafeArg.of("randomBitCount", RANDOM_BIT_COUNT));
        }
    }

    @Override
    public LockRefreshToken lock(String client, LockRequest request) throws InterruptedException {
        com.palantir.logsafe.Preconditions.checkArgument(
                request.getLockGroupBehavior() == LockGroupBehavior.LOCK_ALL_OR_NONE,
                "lock() only supports LockGroupBehavior.LOCK_ALL_OR_NONE. Consider using lockAndGetHeldLocks().");
        LockResponse result = lockWithFullLockResponse(LockClient.of(client), request);
        return result.success() ? result.getLockRefreshToken() : null;
    }

    @Override
    public HeldLocksToken lockAndGetHeldLocks(String client, LockRequest request) throws InterruptedException {
        LockResponse result = lockWithFullLockResponse(LockClient.of(client), request);
        return result.getToken();
    }

    @SuppressWarnings("Finally") // If we couldn't unlock locks, intentionally panic; don't return the user's response.
    @Override
    // We're concerned about sanitizing logs at the info level and above. This method just logs at debug and info.
    public LockResponse lockWithFullLockResponse(LockClient client, LockRequest request) throws InterruptedException {
        com.palantir.logsafe.Preconditions.checkNotNull(client);
        com.palantir.logsafe.Preconditions.checkArgument(!INTERNAL_LOCK_GRANT_CLIENT.equals(client));
        Preconditions.checkArgument(
                request.getLockTimeout().compareTo(maxAllowedLockTimeout) <= 0,
                "Requested lock timeout (%s) is greater than maximum allowed lock timeout (%s)",
                request.getLockTimeout(),
                maxAllowedLockTimeout);

        long startTime = System.currentTimeMillis();
        if (requestLogger.isDebugEnabled()) {
            requestLogger.debug(
                    "LockServiceImpl processing lock request {} for requesting thread {}",
                    UnsafeArg.of("lockRequest", request),
                    SafeArg.of("requestingThread", request.getCreatingThreadName()));
        }
        Map<ClientAwareReadWriteLock, LockMode> locks = new LinkedHashMap<>();
        if (isShutDown.get()) {
            throw new ServiceNotAvailableException("This lock server is shut down.");
        }
        try {
            boolean isBlocking = isBlocking(request.getBlockingMode());
            if (isBlocking) {
                blockingThreads.add(Thread.currentThread());
            }
            outstandingLockRequestMultimap.put(client, request);
            Map<LockDescriptor, LockClient> failedLocks = new HashMap<>();
            @Nullable
            Long deadline = (request.getBlockingDuration() == null)
                    ? null
                    : System.nanoTime() + request.getBlockingDuration().toNanos();
            if (request.getBlockingMode() == BLOCK_UNTIL_TIMEOUT) {
                if (request.getLockGroupBehavior() == LOCK_AS_MANY_AS_POSSIBLE) {
                    tryLocks(client, request, DO_NOT_BLOCK, null, LOCK_AS_MANY_AS_POSSIBLE, locks, failedLocks);
                }
            }
            tryLocks(
                    client,
                    request,
                    request.getBlockingMode(),
                    deadline,
                    request.getLockGroupBehavior(),
                    locks,
                    failedLocks);

            if (request.getBlockingMode() == BlockingMode.BLOCK_INDEFINITELY_THEN_RELEASE) {
                if (log.isTraceEnabled()) {
                    logNullResponse(client, request, null);
                }
                if (requestLogger.isDebugEnabled()) {
                    requestLogger.debug(
                            "Timed out requesting {} for requesting thread {} after {} ms",
                            UnsafeArg.of("request", request),
                            SafeArg.of("threadName", request.getCreatingThreadName()),
                            SafeArg.of("timeoutMillis", System.currentTimeMillis() - startTime));
                }
                return new LockResponse(failedLocks);
            }

            if (locks.isEmpty()
                    || ((request.getLockGroupBehavior() == LOCK_ALL_OR_NONE)
                            && (locks.size() < request.getLockDescriptors().size()))) {
                if (log.isTraceEnabled()) {
                    logNullResponse(client, request, null);
                }
                if (requestLogger.isDebugEnabled()) {
                    requestLogger.debug(
                            "Failed to acquire all locks for {} for requesting thread {} after {} ms",
                            UnsafeArg.of("request", request),
                            SafeArg.of("threadName", request.getCreatingThreadName()),
                            SafeArg.of("waitMillis", System.currentTimeMillis() - startTime));
                }
                if (requestLogger.isTraceEnabled()) {
                    logLockAcquisitionFailure(failedLocks);
                }
                return new LockResponse(null, failedLocks);
            }

            ImmutableSortedMap.Builder<LockDescriptor, LockMode> lockDescriptorMap = ImmutableSortedMap.naturalOrder();
            for (Map.Entry<ClientAwareReadWriteLock, LockMode> entry : locks.entrySet()) {
                lockDescriptorMap.put(entry.getKey().getDescriptor(), entry.getValue());
            }
            if (request.getVersionId() != null) {
                versionIdMap.put(client, request.getVersionId());
            }
            if (Thread.interrupted()) {
                throw new InterruptedException("Interrupted while locking.");
            }
            HeldLocksToken token = createHeldLocksToken(
                    client,
                    LockCollections.of(lockDescriptorMap.buildOrThrow()),
                    LockCollections.of(locks),
                    request.getLockTimeout(),
                    request.getVersionId(),
                    request.getCreatingThreadName());
            locks.clear();
            if (log.isTraceEnabled()) {
                logNullResponse(client, request, token);
            }
            if (requestLogger.isDebugEnabled()) {
                requestLogger.debug(
                        "Successfully acquired locks {} for requesting thread {} after {} ms",
                        UnsafeArg.of("request", request),
                        SafeArg.of("threadName", request.getCreatingThreadName()),
                        SafeArg.of("waitMillis", System.currentTimeMillis() - startTime));
            }
            return new LockResponse(token, failedLocks);
        } finally {
            outstandingLockRequestMultimap.remove(client, request);
            blockingThreads.remove(Thread.currentThread());
            try {
                for (Map.Entry<ClientAwareReadWriteLock, LockMode> entry : locks.entrySet()) {
                    entry.getKey().get(client, entry.getValue()).unlock();
                }
            } catch (Throwable e) { // (authorized)
                log.error("Internal lock server error: state has been corrupted!!", e);
                throw Throwables.throwUncheckedException(e);
            }
        }
    }

    private void logNullResponse(LockClient client, LockRequest request, @Nullable HeldLocksToken token) {
        log.trace(
                ".lock({}, {}) returns {}",
                SafeArg.of("client", client),
                UnsafeArg.of("request", request),
                token == null ? UnsafeArg.of("lockToken", "null") : UnsafeArg.of("lockToken", token));
    }

    private void logLockAcquisitionFailure(Map<LockDescriptor, LockClient> failedLocks) {
        final String logMessage = "Current holders of the first {} of {} total failed locks were: {}";

        List<String> lockDescriptions = new ArrayList<>();
        Iterator<Map.Entry<LockDescriptor, LockClient>> entries =
                failedLocks.entrySet().iterator();
        for (int i = 0; i < MAX_FAILED_LOCKS_TO_LOG && entries.hasNext(); i++) {
            Map.Entry<LockDescriptor, LockClient> entry = entries.next();
            lockDescriptions.add(String.format(
                    "Lock: %s, Holder: %s",
                    entry.getKey().toString(), entry.getValue().toString()));
        }
        requestLogger.trace(
                logMessage,
                SafeArg.of("numLocksLogged", Math.min(MAX_FAILED_LOCKS_TO_LOG, failedLocks.size())),
                SafeArg.of("numLocksFailed", failedLocks.size()),
                UnsafeArg.of("lockDescriptions", lockDescriptions));
    }

    private boolean isBlocking(BlockingMode blockingMode) {
        switch (blockingMode) {
            case DO_NOT_BLOCK:
                return false;
            case BLOCK_UNTIL_TIMEOUT:
            case BLOCK_INDEFINITELY:
            case BLOCK_INDEFINITELY_THEN_RELEASE:
                return true;
            default:
                throw new SafeIllegalStateException(
                        "Unrecognized blockingMode", SafeArg.of("blockingMode", blockingMode));
        }
    }

    private void tryLocks(
            LockClient client,
            LockRequest request,
            BlockingMode blockingMode,
            @Nullable Long deadline,
            LockGroupBehavior lockGroupBehavior,
            Map<? super ClientAwareReadWriteLock, ? super LockMode> locks,
            Map<? super LockDescriptor, ? super LockClient> failedLocks)
            throws InterruptedException {
        String previousThreadName = null;
        try {
            previousThreadName = updateThreadName(request);
            for (Map.Entry<LockDescriptor, LockMode> entry :
                    request.getLockDescriptors().entries()) {
                if (blockingMode == BlockingMode.BLOCK_INDEFINITELY_THEN_RELEASE
                        && !descriptorToLockMap.asMap().containsKey(entry.getKey())) {
                    continue;
                }

                ClientAwareReadWriteLock lock = descriptorToLockMap.get(entry.getKey());
                if (locks.containsKey(lock)) {
                    // This is the 2nd time we are calling tryLocks and we already locked this one.
                    continue;
                }
                long startTime = System.currentTimeMillis();
                @Nullable
                LockClient currentHolder = tryLock(lock.get(client, entry.getValue()), blockingMode, deadline);
                if (log.isDebugEnabled() || isSlowLogEnabled()) {
                    long responseTimeMillis = System.currentTimeMillis() - startTime;
                    logSlowLockAcquisition(entry.getKey().toString(), currentHolder, responseTimeMillis);
                }
                if (currentHolder == null) {
                    locks.put(lock, entry.getValue());
                } else {
                    failedLocks.put(entry.getKey(), currentHolder);
                    if (lockGroupBehavior == LOCK_ALL_OR_NONE) {
                        return;
                    }
                }
            }
        } finally {
            if (previousThreadName != null) {
                tryRenameThread(previousThreadName);
            }
        }
    }

    @VisibleForTesting
    void logSlowLockAcquisition(String lockId, LockClient currentHolder, long durationMillis) {
        final String slowLockLogMessage = "Blocked for {} ms to acquire lock {} {}.";

        // Note: The construction of params is pushed into the branches, as it may be expensive.
        if (isSlowLogEnabled() && durationMillis >= slowLogTriggerMillis) {
            SlowLockLogger.logger.warn(
                    slowLockLogMessage,
                    SafeArg.of("durationMillis", durationMillis),
                    UnsafeArg.of("lockId", lockId),
                    SafeArg.of("outcome", currentHolder == null ? "successfully" : "unsuccessfully"));
        } else if (log.isDebugEnabled() && durationMillis > DEBUG_SLOW_LOG_TRIGGER_MILLIS) {
            log.debug(
                    slowLockLogMessage,
                    SafeArg.of("durationMillis", durationMillis),
                    UnsafeArg.of("lockId", lockId),
                    SafeArg.of("outcome", currentHolder == null ? "successfully" : "unsuccessfully"));
        }
    }

    @VisibleForTesting
    boolean isSlowLogEnabled() {
        return slowLogTriggerMillis > 0;
    }

    @Nullable
    private LockClient tryLock(KnownClientLock lock, BlockingMode blockingMode, @Nullable Long deadline)
            throws InterruptedException {
        switch (blockingMode) {
            case DO_NOT_BLOCK:
                return lock.tryLock();
            case BLOCK_UNTIL_TIMEOUT:
                return lock.tryLock(deadline - System.nanoTime(), TimeUnit.NANOSECONDS);
            case BLOCK_INDEFINITELY:
            case BLOCK_INDEFINITELY_THEN_RELEASE:
                lock.lockInterruptibly();
                return null;
            default:
                throw new SafeIllegalStateException(
                        "Unrecognized blockingMode", SafeArg.of("blockingMode", blockingMode));
        }
    }

    @Override
    public boolean unlock(LockRefreshToken token) {
        return unlockSimple(SimpleHeldLocksToken.fromLockRefreshToken(token));
    }

    @Override
    public boolean unlock(HeldLocksToken token) {
        com.palantir.logsafe.Preconditions.checkNotNull(token);
        boolean success = unlockInternal(token, heldLocksTokenMap);
        if (log.isTraceEnabled()) {
            log.trace(".unlock({}) returns {}", UnsafeArg.of("token", token), SafeArg.of("success", success));
        }
        return success;
    }

    @Override
    public boolean unlockSimple(SimpleHeldLocksToken token) {
        com.palantir.logsafe.Preconditions.checkNotNull(token);
        LockDescriptor fakeLockDesc = StringLockDescriptor.of("unlockSimple");
        SortedLockCollection<LockDescriptor> fakeLockSet =
                LockCollections.of(ImmutableSortedMap.of(fakeLockDesc, LockMode.READ));
        return unlock(new HeldLocksToken(
                token.getTokenId(),
                LockClient.ANONYMOUS,
                token.getCreationDateMs(),
                0L,
                fakeLockSet,
                maxAllowedLockTimeout,
                0L,
                "UnknownThread-unlockSimple"));
    }

    @Override
    public boolean unlockAndFreeze(HeldLocksToken token) {
        com.palantir.logsafe.Preconditions.checkNotNull(token);
        @Nullable HeldLocks<HeldLocksToken> heldLocks = heldLocksTokenMap.remove(token);
        if (heldLocks == null) {
            if (log.isTraceEnabled()) {
                log.trace(".unlockAndFreeze({}) returns false", UnsafeArg.of("token", token));
            }
            return false;
        }
        LockClient client = heldLocks.realToken.getClient();
        if (client.isAnonymous()) {
            heldLocksTokenMap.put(token, heldLocks);
            lockTokenReaperQueue.add(token);
            log.warn(UNLOCK_AND_FREEZE_FROM_ANONYMOUS_CLIENT, UnsafeArg.of("token", heldLocks.realToken));
            throw new IllegalArgumentException(
                    MessageFormatter.format(UNLOCK_AND_FREEZE_FROM_ANONYMOUS_CLIENT, heldLocks.realToken)
                            .getMessage());
        }
        if (heldLocks.locks.hasReadLock()) {
            heldLocksTokenMap.put(token, heldLocks);
            lockTokenReaperQueue.add(token);
            log.warn(UNLOCK_AND_FREEZE, UnsafeArg.of("token", heldLocks.realToken));
            throw new IllegalArgumentException(MessageFormatter.format(UNLOCK_AND_FREEZE, heldLocks.realToken)
                    .getMessage());
        }
        for (ClientAwareReadWriteLock lock : heldLocks.locks.getKeys()) {
            lock.get(client, LockMode.WRITE).unlockAndFreeze();
        }
        lockClientMultimap.remove(client, token);
        if (heldLocks.realToken.getVersionId() != null) {
            versionIdMap.remove(client, heldLocks.realToken.getVersionId());
        }
        if (log.isTraceEnabled()) {
            log.trace(".unlockAndFreeze({}) returns true", UnsafeArg.of("token", token));
        }
        return true;
    }

    private <T extends ExpiringToken> boolean unlockInternal(T token, ConcurrentMap<T, HeldLocks<T>> heldLocksMap) {
        @Nullable HeldLocks<T> heldLocks = heldLocksMap.remove(token);
        if (heldLocks == null) {
            return false;
        }

        long heldDuration = System.currentTimeMillis() - token.getCreationDateMs();
        if (requestLogger.isDebugEnabled()) {
            requestLogger.debug(
                    "Releasing locks {} after holding for {} ms",
                    UnsafeArg.of("heldLocks", heldLocks),
                    SafeArg.of("heldDuration", heldDuration));
        }
        @Nullable LockClient client = heldLocks.realToken.getClient();
        if (client == null) {
            client = INTERNAL_LOCK_GRANT_CLIENT;
        } else {
            lockClientMultimap.remove(client, token);
        }
        for (Map.Entry<? extends ClientAwareReadWriteLock, LockMode> entry : heldLocks.locks.entries()) {
            entry.getKey().get(client, entry.getValue()).unlock();
        }
        if (heldLocks.realToken.getVersionId() != null) {
            versionIdMap.remove(client, heldLocks.realToken.getVersionId());
        }
        return true;
    }

    @Override
    public Set<HeldLocksToken> getTokens(LockClient client) {
        com.palantir.logsafe.Preconditions.checkNotNull(client);
        if (client.isAnonymous()) {
            throw new SafeIllegalArgumentException("client must not be anonymous");
        } else if (client.equals(INTERNAL_LOCK_GRANT_CLIENT)) {
            throw new SafeIllegalArgumentException("Illegal client!");
        }
        ImmutableSet.Builder<HeldLocksToken> tokens = ImmutableSet.builder();
        synchronized (lockClientMultimap) {
            for (HeldLocksToken token : lockClientMultimap.get(client)) {
                @Nullable HeldLocks<HeldLocksToken> heldLocks = heldLocksTokenMap.get(token);
                if ((heldLocks != null) && !isFrozen(heldLocks.locks.getKeys())) {
                    tokens.add(token);
                }
            }
        }
        ImmutableSet<HeldLocksToken> tokenSet = tokens.build();
        if (log.isTraceEnabled()) {
            log.trace(
                    ".getTokens({}) returns {}",
                    UnsafeArg.of("client", client),
                    UnsafeArg.of("tokens", Collections2.transform(tokenSet, LockServiceImpl::tokenToId)));
        }
        return tokenSet;
    }

    @Override
    public Set<HeldLocksToken> refreshTokens(Iterable<HeldLocksToken> tokens) {
        com.palantir.logsafe.Preconditions.checkNotNull(tokens);
        ImmutableSet.Builder<HeldLocksToken> refreshedTokens = ImmutableSet.builder();
        for (HeldLocksToken token : tokens) {
            @Nullable HeldLocksToken refreshedToken = refreshToken(token);
            if (refreshedToken != null) {
                refreshedTokens.add(refreshedToken);
            }
        }
        Set<HeldLocksToken> refreshedTokenSet = refreshedTokens.build();
        if (log.isTraceEnabled()) {
            log.trace(
                    ".refreshTokens({}) returns {}",
                    UnsafeArg.of("oldTokens", Iterables.transform(tokens, LockServiceImpl::tokenToId)),
                    UnsafeArg.of("newTokens", Collections2.transform(refreshedTokenSet, LockServiceImpl::tokenToId)));
        }
        return refreshedTokenSet;
    }

    @Override
    public Set<LockRefreshToken> refreshLockRefreshTokens(Iterable<LockRefreshToken> tokens) {
        List<HeldLocksToken> fakeTokens = new ArrayList<>();
        LockDescriptor fakeLockDesc = StringLockDescriptor.of("refreshLockRefreshTokens");
        SortedLockCollection<LockDescriptor> fakeLockSet =
                LockCollections.of(ImmutableSortedMap.of(fakeLockDesc, LockMode.READ));
        for (LockRefreshToken token : tokens) {
            fakeTokens.add(new HeldLocksToken(
                    token.getTokenId(),
                    LockClient.ANONYMOUS,
                    0L,
                    0L,
                    fakeLockSet,
                    maxAllowedLockTimeout,
                    0L,
                    "UnknownThread-refreshLockRefreshTokens"));
        }
        return ImmutableSet.copyOf(
                Collections2.transform(refreshTokens(fakeTokens), HeldLocksTokens.getRefreshTokenFun()));
    }

    @Nullable
    private HeldLocksToken refreshToken(HeldLocksToken token) {
        com.palantir.logsafe.Preconditions.checkNotNull(token);
        @Nullable HeldLocks<HeldLocksToken> heldLocks = heldLocksTokenMap.get(token);
        if ((heldLocks == null) || isFrozen(heldLocks.locks.getKeys())) {
            return null;
        }
        long now = currentTimeMillis();
        long expirationDateMs = now + heldLocks.realToken.getLockTimeout().toMillis();
        heldLocksTokenMap.replace(
                token,
                heldLocks,
                new HeldLocks<HeldLocksToken>(heldLocks.realToken.refresh(expirationDateMs), heldLocks.locks));
        heldLocks = heldLocksTokenMap.get(token);
        if (heldLocks == null) {
            return null;
        }
        HeldLocksToken finalToken = heldLocks.realToken;
        logIfAbnormallyOld(finalToken, now);
        return finalToken;
    }

    private boolean isFrozen(Iterable<? extends ClientAwareReadWriteLock> locks) {
        for (ClientAwareReadWriteLock lock : locks) {
            if (lock.isFrozen()) {
                return true;
            }
        }
        return false;
    }

    @Override
    @Nullable
    public HeldLocksGrant refreshGrant(HeldLocksGrant grant) {
        com.palantir.logsafe.Preconditions.checkNotNull(grant);
        @Nullable HeldLocks<HeldLocksGrant> heldLocks = heldLocksGrantMap.get(grant);
        if (heldLocks == null) {
            if (log.isTraceEnabled()) {
                log.trace(
                        ".refreshGrant({}) returns null",
                        UnsafeArg.of("grant", grant.getGrantId().toString(Character.MAX_RADIX)));
            }
            return null;
        }
        long now = currentTimeMillis();
        long expirationDateMs = now + heldLocks.realToken.getLockTimeout().toMillis();
        heldLocksGrantMap.replace(
                grant,
                heldLocks,
                new HeldLocks<HeldLocksGrant>(heldLocks.realToken.refresh(expirationDateMs), heldLocks.locks));
        heldLocks = heldLocksGrantMap.get(grant);
        if (heldLocks == null) {
            if (log.isTraceEnabled()) {
                log.trace(
                        ".refreshGrant({}) returns null",
                        UnsafeArg.of("grant", grant.getGrantId().toString(Character.MAX_RADIX)));
            }
            return null;
        }
        HeldLocksGrant refreshedGrant = heldLocks.realToken;
        logIfAbnormallyOld(refreshedGrant, now);
        if (log.isTraceEnabled()) {
            log.trace(
                    ".refreshGrant({}) returns {}",
                    UnsafeArg.of("oldGrant", grant.getGrantId().toString(Character.MAX_RADIX)),
                    UnsafeArg.of("newGrant", refreshedGrant.getGrantId().toString(Character.MAX_RADIX)));
        }
        return refreshedGrant;
    }

    private void logIfAbnormallyOld(final HeldLocksGrant grant, final long now) {
        logIfAbnormallyOld(grant, now, () -> grant.toString(now));
    }

    private void logIfAbnormallyOld(final HeldLocksToken token, final long now) {
        logIfAbnormallyOld(token, now, () -> token.toString(now));
    }

    private void logIfAbnormallyOld(ExpiringToken token, long now, Supplier<String> description) {
        if (log.isWarnEnabled()) {
            long age = now - token.getCreationDateMs();
            if (age > maxNormalLockAge.toMillis()) {
                if (isFromAtlasTransactionWithLockedImmutable(token)) {
                    log.warn(
                            "Token refreshed from a very long lived atlas transaction which is {} ms old: {}",
                            SafeArg.of("ageMillis", age),
                            UnsafeArg.of("description", description.get()));
                } else if (log.isDebugEnabled()) {
                    log.debug(
                            "Token refreshed which is {} ms old: {}",
                            SafeArg.of("ageMillis", age),
                            UnsafeArg.of("description", description.get()));
                }
            }
        }
    }

    private boolean isFromAtlasTransactionWithLockedImmutable(ExpiringToken token) {
        return token.getClient() != null
                && token.getClient().getClientId().startsWith(ATLAS_LOCK_PREFIX)
                && token.getVersionId() != null;
    }

    @Override
    @Nullable
    public HeldLocksGrant refreshGrant(BigInteger grantId) {
        return refreshGrant(new HeldLocksGrant(com.palantir.logsafe.Preconditions.checkNotNull(grantId)));
    }

    @Override
    public HeldLocksGrant convertToGrant(HeldLocksToken token) {
        com.palantir.logsafe.Preconditions.checkNotNull(token);
        @Nullable HeldLocks<HeldLocksToken> heldLocks = heldLocksTokenMap.remove(token);
        if (heldLocks == null) {
            log.warn(
                    "Cannot convert to grant; invalid token: {} (token ID {})",
                    UnsafeArg.of("token", token),
                    SafeArg.of("tokenId", token.getTokenId()));
            throw new IllegalArgumentException("token is invalid: " + token);
        }
        if (isFrozen(heldLocks.locks.getKeys())) {
            heldLocksTokenMap.put(token, heldLocks);
            lockTokenReaperQueue.add(token);
            log.warn(
                    "Cannot convert to grant because token is frozen: {} (token ID {})",
                    UnsafeArg.of("token", token),
                    SafeArg.of("tokenId", token.getTokenId()));
            throw new IllegalArgumentException("token is frozen: " + token);
        }
        try {
            changeOwner(heldLocks.locks, heldLocks.realToken.getClient(), INTERNAL_LOCK_GRANT_CLIENT);
        } catch (IllegalMonitorStateException e) {
            heldLocksTokenMap.put(token, heldLocks);
            lockTokenReaperQueue.add(token);
            log.warn(
                    "Failure converting {} (token ID {}) to grant",
                    UnsafeArg.of("token", token),
                    SafeArg.of("tokenId", token.getTokenId()),
                    e);
            throw e;
        }
        lockClientMultimap.remove(heldLocks.realToken.getClient(), token);
        HeldLocksGrant grant = createHeldLocksGrant(
                heldLocks.realToken.getLockDescriptors(),
                heldLocks.locks,
                heldLocks.realToken.getLockTimeout(),
                heldLocks.realToken.getVersionId());
        if (log.isTraceEnabled()) {
            log.trace(
                    ".convertToGrant({}) (token ID {}) returns {} (grant ID {})",
                    UnsafeArg.of("token", token),
                    SafeArg.of("tokenId", token.getTokenId()),
                    UnsafeArg.of("grant", grant),
                    SafeArg.of("grantId", grant.getGrantId()));
        }
        return grant;
    }

    @Override
    public HeldLocksToken useGrant(LockClient client, HeldLocksGrant grant) {
        com.palantir.logsafe.Preconditions.checkNotNull(client);
        com.palantir.logsafe.Preconditions.checkArgument(!INTERNAL_LOCK_GRANT_CLIENT.equals(client));
        com.palantir.logsafe.Preconditions.checkNotNull(grant);
        @Nullable HeldLocks<HeldLocksGrant> heldLocks = heldLocksGrantMap.remove(grant);
        if (heldLocks == null) {
            log.warn(
                    "Tried to use invalid grant: {} (grant ID {})",
                    UnsafeArg.of("grant", grant),
                    SafeArg.of("grantId", grant.getGrantId()));
            throw new IllegalArgumentException("grant is invalid: " + grant);
        }
        HeldLocksGrant realGrant = heldLocks.realToken;
        changeOwner(heldLocks.locks, INTERNAL_LOCK_GRANT_CLIENT, client);
        HeldLocksToken token = createHeldLocksToken(
                client,
                realGrant.getLockDescriptors(),
                heldLocks.locks,
                realGrant.getLockTimeout(),
                realGrant.getVersionId(),
                "Converted from Grant, Missing Thread Name");
        if (log.isTraceEnabled()) {
            log.trace(
                    ".useGrant({}, {}) (grant ID {}) returns {} (token ID {})",
                    SafeArg.of("client", client),
                    UnsafeArg.of("grant", grant),
                    SafeArg.of("grantId", grant.getGrantId()),
                    UnsafeArg.of("token", token),
                    SafeArg.of("tokenId", token.getTokenId()));
        }
        return token;
    }

    @Override
    public HeldLocksToken useGrant(LockClient client, BigInteger grantId) {
        com.palantir.logsafe.Preconditions.checkNotNull(client);
        com.palantir.logsafe.Preconditions.checkArgument(!INTERNAL_LOCK_GRANT_CLIENT.equals(client));
        com.palantir.logsafe.Preconditions.checkNotNull(grantId);
        HeldLocksGrant grant = new HeldLocksGrant(grantId);
        @Nullable HeldLocks<HeldLocksGrant> heldLocks = heldLocksGrantMap.remove(grant);
        if (heldLocks == null) {
            log.warn(
                    GRANT_MESSAGE,
                    UnsafeArg.of("client", client),
                    UnsafeArg.of("grant", grantId.toString(Character.MAX_RADIX)));
            String formattedMessage = MessageFormatter.format(
                            GRANT_MESSAGE, client, grantId.toString(Character.MAX_RADIX))
                    .getMessage();
            throw new IllegalArgumentException(formattedMessage);
        }
        HeldLocksGrant realGrant = heldLocks.realToken;
        changeOwner(heldLocks.locks, INTERNAL_LOCK_GRANT_CLIENT, client);
        HeldLocksToken token = createHeldLocksToken(
                client,
                realGrant.getLockDescriptors(),
                heldLocks.locks,
                realGrant.getLockTimeout(),
                realGrant.getVersionId(),
                "Converted from Grant, Missing Thread Name");
        if (log.isTraceEnabled()) {
            log.trace(
                    ".useGrant({}, {}) returns {}",
                    UnsafeArg.of("client", client),
                    UnsafeArg.of("grant", grantId.toString(Character.MAX_RADIX)),
                    UnsafeArg.of("token", token));
        }
        return token;
    }

    private void changeOwner(
            LockCollection<? extends ClientAwareReadWriteLock> locks, LockClient oldClient, LockClient newClient) {
        com.palantir.logsafe.Preconditions.checkArgument(
                INTERNAL_LOCK_GRANT_CLIENT.equals(oldClient) != INTERNAL_LOCK_GRANT_CLIENT.equals(newClient));
        Collection<KnownClientLock> locksToRollback = new ArrayDeque<>();
        try {
            for (Map.Entry<? extends ClientAwareReadWriteLock, LockMode> entry : locks.entries()) {
                ClientAwareReadWriteLock lock = entry.getKey();
                LockMode mode = entry.getValue();
                lock.get(oldClient, mode).changeOwner(newClient);
                locksToRollback.add(lock.get(newClient, mode));
            }
            locksToRollback.clear();
        } finally {
            /*
             * The above call to KnownLockClient.changeOwner() could throw an
             * IllegalMonitorStateException if we are CREATING a lock grant, but
             * it will never throw if we're changing the owner FROM the internal
             * lock grant client TO some named or anonymous client. This is true
             * because the internal lock grant client never increments the read
             * or write hold counts.
             *
             * In other words, if a lock has successfully made it into the grant
             * state (because the client didn't hold both the read lock and the
             * write lock, and didn't hold the write lock multiple times), then
             * these same conditions cannot possibly be violated between that
             * time and the time that the rollback operation below is performed.
             *
             * In conclusion, if this method is being called from
             * convertToGrant(), then the call to changeOwner() below will not
             * throw an exception, whereas if this method is being called from
             * useGrant(), then the try block above will not throw an exception,
             * which makes this finally block a no-op.
             */
            for (KnownClientLock lock : locksToRollback) {
                lock.changeOwner(oldClient);
            }
        }
    }

    @Override
    @Nullable
    public Long getMinLockedInVersionId() {
        return getMinLockedInVersionId(LockClient.ANONYMOUS);
    }

    @Override
    public Long getMinLockedInVersionId(String client) {
        return getMinLockedInVersionId(LockClient.of(client));
    }

    @Override
    @Nullable
    public Long getMinLockedInVersionId(LockClient client) {
        Long versionId = null;
        synchronized (versionIdMap) {
            Collection<Long> versionsForClient = versionIdMap.get(client);
            if (versionsForClient != null && !versionsForClient.isEmpty()) {
                versionId = versionsForClient.iterator().next();
            }
        }
        if (log.isTraceEnabled()) {
            log.trace(".getMinLockedInVersionId() returns {}", UnsafeArg.of("versionId", versionId));
        }
        return versionId;
    }

    private <T extends ExpiringToken> void reapLocks(
            BlockingQueue<T> queue, ConcurrentMap<T, HeldLocks<T>> heldLocksMap) {
        while (true) {
            // shutdownNow() sends interrupt signal to the running threads to terminate them.
            // If interrupt signal happens right after try {} catch (InterruptedException),
            // the interrupt state MIGHT be swallowed in catch (Throwable t) {}; so threads will
            // miss the shutdown signal.
            if (isShutDown.get()) {
                break;
            }
            try {
                T token = null;
                try {
                    token = queue.take();
                    long timeUntilTokenExpiredMs =
                            token.getExpirationDateMs() - currentTimeMillis() + maxAllowedClockDrift.toMillis();
                    // it's possible that new lock requests will come in with a shorter timeout - so limit how long we
                    // sleep here
                    long sleepTimeMs = Math.min(timeUntilTokenExpiredMs, maxAllowedClockDrift.toMillis());
                    if (sleepTimeMs > 0) {
                        Thread.sleep(sleepTimeMs);
                    }
                } catch (InterruptedException e) {
                    if (isShutDown.get()) {
                        break;
                    } else {
                        log.warn(
                                "The lock server reaper thread should not be "
                                        + "interrupted if the server is not shutting down.",
                                e);
                        if (token == null) {
                            continue;
                        }
                    }
                }
                @Nullable HeldLocks<T> heldLocks = heldLocksMap.get(token);
                if (heldLocks == null) {
                    continue;
                }
                T realToken = heldLocks.realToken;
                if (realToken.getExpirationDateMs() > currentTimeMillis() - maxAllowedClockDrift.toMillis()) {
                    if (realToken.getVersionId() != null
                            && isFromAtlasTransactionWithLockedImmutable(realToken)
                            && (currentTimeMillis() - realToken.getCreationDateMs())
                                    > stuckTransactionTimeout.toMillis()) {
                        log.warn(
                                "Reaped an actively refreshed lock {} from a transaction suppressing"
                                        + " the immutable timestamp {} that couldn't possibly still be valid.",
                                UnsafeArg.of("token", realToken),
                                SafeArg.of("immutableTimestamp", realToken.getVersionId()));
                        unlockInternal(realToken, heldLocksMap);
                    } else {
                        queue.add(realToken);
                    }
                } else {
                    // TODO (jkong): Make both types of lock tokens identifiable.
                    log.info(
                            "Lock token {} was not properly refreshed and is now being reaped.",
                            UnsafeArg.of("token", realToken));
                    unlockInternal(realToken, heldLocksMap);
                }
            } catch (Throwable t) {
                log.error("Something went wrong while reaping locks. Attempting to continue anyway.", t);
            }
        }
    }

    @Override
    public LockServerOptions getLockServerOptions() {
        LockServerOptions options = LockServerOptions.builder()
                .isStandaloneServer(isStandaloneServer)
                .maxAllowedLockTimeout(maxAllowedLockTimeout)
                .maxAllowedClockDrift(maxAllowedClockDrift)
                .randomBitCount(RANDOM_BIT_COUNT)
                .build();

        if (log.isTraceEnabled()) {
            log.trace(".getLockServerOptions() returns {}", SafeArg.of("options", options));
        }
        return options;
    }

    @Override
    public LockState getLockState(LockDescriptor descriptor) {
        LockServerLock readWriteLock = (LockServerLock) descriptorToLockMap.getIfPresent(descriptor);
        if (readWriteLock == null) {
            return EMPTY_LOCK_STATE;
        }

        LockServerSync sync = readWriteLock.getSync();
        List<LockClient> readHolders;
        Optional<LockClient> writeHolder;
        boolean isFrozen;
        synchronized (sync) {
            readHolders = sync.getReadClients();
            writeHolder = sync.getWriteClient();
            isFrozen = sync.isFrozen();
        }

        List<LockClient> lockHolders = getLockHolders(readHolders, writeHolder);
        ImmutableLockState.Builder lockState = ImmutableLockState.builder()
                .isWriteLocked(writeHolder.isPresent())
                .exactCurrentLockHolders(lockHolders)
                .isFrozen(isFrozen);
        heldLocksTokenMap.keySet().stream()
                .filter(token -> token.getLockDescriptors().contains(descriptor))
                .forEach(lock -> lockState.addHolders(LockHolder.from(lock)));
        KeyedStream.stream(outstandingLockRequestMultimap)
                .filterEntries((client, request) -> request.getLockDescriptors().contains(descriptor))
                .forEach((client, request) -> lockState.addRequesters(LockRequester.from(request, client)));
        return lockState.build();
    }

    private List<LockClient> getLockHolders(List<LockClient> readHolders, Optional<LockClient> writeHolder) {
        return readHolders.isEmpty() ? writeHolder.map(ImmutableList::of).orElseGet(ImmutableList::of) : readHolders;
    }

    /**
     * Prints the current state of the lock server to the logs. Useful for
     * debugging.
     */
    @Override
    public void logCurrentState() {
        new LockServiceStateLogger(
                        heldLocksTokenMap, outstandingLockRequestMultimap, descriptorToLockMap.asMap(), safeLockStats())
                .logLocks();
    }

    @Safe
    private String safeLockStats() {
        return "Logging current state. Time = " + currentTimeMillis()
                + "\n"
                + "isStandaloneServer = "
                + isStandaloneServer
                + "\n"
                + "maxAllowedLockTimeout = "
                + maxAllowedLockTimeout
                + "\n"
                + "maxAllowedClockDrift = "
                + maxAllowedClockDrift
                + "\n"
                + "descriptorToLockMap.size = "
                + descriptorToLockMap.estimatedSize()
                + "\n"
                + "outstandingLockRequestMultimap.size = "
                + outstandingLockRequestMultimap.size()
                + "\n"
                + "heldLocksTokenMap.size = "
                + heldLocksTokenMap.size()
                + "\n"
                + "heldLocksGrantMap.size = "
                + heldLocksGrantMap.size()
                + "\n"
                + "lockTokenReaperQueue.size = "
                + lockTokenReaperQueue.size()
                + "\n"
                + "lockGrantReaperQueue.size = "
                + lockGrantReaperQueue.size()
                + "\n"
                + "lockClientMultimap.size = "
                + lockClientMultimap.size()
                + "\n"
                + "lockClientMultimap.size = "
                + lockClientMultimap.size()
                + "\n";
    }

    @Override
    public void close() {
        if (isShutDown.compareAndSet(false, true)) {
            lockReapRunner.close();
            blockingThreads.forEach(Thread::interrupt);
            callOnClose.run();
        }
    }

    @Override
    public long currentTimeMillis() {
        return System.currentTimeMillis();
    }

    @Override
    public Map<LockDescriptor, ThreadAwareLockClient> getLastKnownThreadInfoSnapshot() {
        return this.lastKnownThreadInfoSnapshot;
    }

    @VisibleForTesting
    void updateThreadInfoSnapshot() {
        this.lastKnownThreadInfoSnapshot = heldLocksTokenMap.keySet().stream()
                .flatMap(token -> {
                    ThreadAwareLockClient threadAwareLockClient =
                            token.getClient() == null || Strings.isNullOrEmpty(token.getRequestingThread())
                                    ? ThreadAwareLockClient.UNKNOWN
                                    : ThreadAwareLockClient.of(token.getClient(), token.getRequestingThread());
                    return token.getLockDescriptors().stream()
                            .map(lockDescriptor -> Map.entry(lockDescriptor, threadAwareLockClient));
                })
                // Although a lock can be held by multiple clients/threads, we only remember one to save space
                .collect(Collectors.toMap(Entry::getKey, Entry::getValue, (existing, replacement) -> existing));
    }

    private static String updateThreadName(LockRequest request) {
        String currentThreadName = Thread.currentThread().getName();
        tryRenameThread(
                currentThreadName + "\n\twaiting to lock() " + request + " starting at " + Instant.now() + "\n");
        return currentThreadName;
    }

    private static void tryRenameThread(String name) {
        try {
            ThreadNames.setThreadName(Thread.currentThread(), name);
        } catch (SecurityException ex) {
            requestLogger.error("Cannot rename LockServer threads", ex);
        }
    }

    private static String tokenToId(HeldLocksToken from) {
        return from.getTokenId().toString(Character.MAX_RADIX);
    }

    private final class LockReapRunner implements AutoCloseable {
        private final Ownable<ExecutorService> executor;
        private final List<Future<?>> taskFutures;

        private LockReapRunner(Ownable<ExecutorService> executor) {
            this.executor = executor;

            Future<Void> tokenReaperFuture = executor.resource().submit(() -> {
                ThreadNames.setThreadName(Thread.currentThread(), "Held Locks Token Reaper");
                reapLocks(lockTokenReaperQueue, heldLocksTokenMap);
                return null;
            });
            Future<Void> grantReaperFuture = executor.resource().submit(() -> {
                ThreadNames.setThreadName(Thread.currentThread(), "Held Locks Grant Reaper");
                reapLocks(lockGrantReaperQueue, heldLocksGrantMap);
                return null;
            });
            this.taskFutures = ImmutableList.of(tokenReaperFuture, grantReaperFuture);
        }

<<<<<<< HEAD
    private final class ThreadInfoSnapshotRunner extends LockServiceRunner {

        private ThreadInfoSnapshotRunner(Ownable<ExecutorService> executor) {
            super(executor);
=======
        @Override
        public void close() {
            if (executor.isOwned()) {
                executor.resource().shutdownNow();
            } else {
                // Even if we don't own the executor, these ordinarily run infinitely, and so MUST be interrupted.
                // It's not enough to simply guard each iteration, because there are calls to blocking methods that may
                // block infinitely if no further requests come in.
                taskFutures.forEach(future -> future.cancel(true));
            }
        }
    }
>>>>>>> be49de0b

    private final class ThreadInfoSnapshotRunner {

        private final ScheduledExecutorService scheduledExecutor;

        private final Optional<ScheduledFuture<?>> scheduledFuture;

        private ThreadInfoSnapshotRunner() {
            // Although LockServiceImpl is passed an executor, which is used by other background tasks like
            // LockReapRunner, taking periodic snapshots of the current lock state requires a ScheduledExecutor.
            // Since there is no scheduled counterpart to a CachedThreadPoolExecutor, we cannot just pass a
            // scheduled executor to LockServiceImpl without possibly altering concurrent scaling behavior.
            // Hence, the decision was made to construct a new executor instead, ignoring the one passed in the
            // LockServiceImpl constructor. This decision should be revisited/reverted if
            // - we decide to pass ScheduledExecutors for LockServiceImpl
            // - we have the ability to wrap an existing executor to create a scheduled variant
            this.scheduledExecutor = PTExecutors.newSingleThreadScheduledExecutor();
            if (collectThreadInfo) {
                ScheduledFuture<?> future = scheduledExecutor.scheduleWithFixedDelay(
                        () -> {
                            ThreadNames.setThreadName(Thread.currentThread(), "Thread Info Snapshotter");
                            updateThreadInfoSnapshot();
                        },
                        0,
                        threadInfoSnapshotInterval.toMillis(),
                        TimeUnit.MILLISECONDS);
                this.scheduledFuture = Optional.of(future);
            } else {
                this.scheduledFuture = Optional.empty();
            }
        }
    }
}<|MERGE_RESOLUTION|>--- conflicted
+++ resolved
@@ -285,16 +285,9 @@
         this.slowLogTriggerMillis = options.slowLogTriggerMillis();
 
         // thread info collection is off by default
-<<<<<<< HEAD
         this.collectThreadInfo = options.collectThreadInfo();
         this.threadInfoSnapshotInterval = SimpleTimeDuration.of(options.threadInfoSnapshotInterval());
-        this.threadInfoSnapshotRunner =
-                collectThreadInfo ? Optional.of(new ThreadInfoSnapshotRunner(executor)) : Optional.empty();
-=======
-        this.collectThreadInfo = false;
-        this.threadInfoSnapshotInterval = SimpleTimeDuration.of(5, TimeUnit.SECONDS);
         this.threadInfoSnapshotRunner = new ThreadInfoSnapshotRunner();
->>>>>>> be49de0b
     }
 
     private HeldLocksToken createHeldLocksToken(
@@ -1325,12 +1318,6 @@
             this.taskFutures = ImmutableList.of(tokenReaperFuture, grantReaperFuture);
         }
 
-<<<<<<< HEAD
-    private final class ThreadInfoSnapshotRunner extends LockServiceRunner {
-
-        private ThreadInfoSnapshotRunner(Ownable<ExecutorService> executor) {
-            super(executor);
-=======
         @Override
         public void close() {
             if (executor.isOwned()) {
@@ -1343,7 +1330,6 @@
             }
         }
     }
->>>>>>> be49de0b
 
     private final class ThreadInfoSnapshotRunner {
 
