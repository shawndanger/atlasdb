--- conflicted
+++ resolved
@@ -70,15 +70,9 @@
     private static final String VALIDATING_STAGING_VALUES = "validating staging values";
     private static final String NOT_VALIDATING_STAGING_VALUES = "not validating staging values";
 
-<<<<<<< HEAD
-    private final UnreliableInMemoryKvs kvs = new UnreliableInMemoryKvs();
-    private final ConsensusForgettingStore spiedStore =
-            spy(new PueKvsConsensusForgettingStore(kvs, TableReference.createFromFullyQualifiedName("test.table")));
-=======
     private final KeyValueService spiedKvs = spy(new InMemoryKeyValueService(true));
     private final UnreliableKvsConsensusForgettingStore spiedStore = spy(new UnreliableKvsConsensusForgettingStore(
             spiedKvs, TableReference.createFromFullyQualifiedName("test.table")));
->>>>>>> 927c1064
 
     private final boolean validating;
     private final PutUnlessExistsTable<Long, Long> pueTable;
@@ -397,7 +391,8 @@
      * {@link KvsConsensusForgettingStore} and {@link ResilientCommitTimestampPutUnlessExistsTable}. If implementation
      * details are changed, it may invalidate tests relying on this class.
      */
-    private class UnreliableKvsConsensusForgettingStore extends KvsConsensusForgettingStore {
+    // todo(gmaretic) : reassess
+    private class UnreliableKvsConsensusForgettingStore extends PueKvsConsensusForgettingStore {
         private volatile Optional<RuntimeException> putException = Optional.empty();
         private final AtomicInteger concurrentTouches = new AtomicInteger(0);
         private final AtomicInteger maximumConcurrentTouches = new AtomicInteger(0);
