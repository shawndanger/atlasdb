/*
 * Copyright 2017 Palantir Technologies, Inc. All rights reserved.
 *
 * Licensed under the BSD-3 License (the "License");
 * you may not use this file except in compliance with the License.
 * You may obtain a copy of the License at
 *
 * http://opensource.org/licenses/BSD-3-Clause
 *
 * Unless required by applicable law or agreed to in writing, software
 * distributed under the License is distributed on an "AS IS" BASIS,
 * WITHOUT WARRANTIES OR CONDITIONS OF ANY KIND, either express or implied.
 * See the License for the specific language governing permissions and
 * limitations under the License.
 */
package com.palantir.atlasdb.sweep;

import java.util.concurrent.TimeUnit;

import javax.annotation.Nullable;

import org.slf4j.Logger;
import org.slf4j.LoggerFactory;

import com.google.common.annotations.VisibleForTesting;
import com.google.common.base.Preconditions;
import com.google.common.base.Stopwatch;
import com.google.common.base.Supplier;
import com.palantir.atlasdb.encoding.PtBytes;
import com.palantir.atlasdb.keyvalue.api.KeyValueService;
import com.palantir.atlasdb.keyvalue.api.SweepResults;
import com.palantir.atlasdb.keyvalue.api.TableReference;
import com.palantir.atlasdb.logging.LoggingArgs;
import com.palantir.atlasdb.schema.generated.SweepTableFactory;
import com.palantir.atlasdb.sweep.priority.ImmutableUpdateSweepPriority;
import com.palantir.atlasdb.sweep.priority.SweepPriorityStore;
import com.palantir.atlasdb.sweep.progress.ImmutableSweepProgress;
import com.palantir.atlasdb.sweep.progress.SweepProgress;
import com.palantir.atlasdb.sweep.progress.SweepProgressStore;
import com.palantir.atlasdb.transaction.api.LockAwareTransactionManager;
import com.palantir.atlasdb.transaction.impl.TxTask;
import com.palantir.common.time.Clock;
import com.palantir.logsafe.SafeArg;
import com.palantir.logsafe.UnsafeArg;

public class SpecificTableSweeper {
    private static final Logger log = LoggerFactory.getLogger(SpecificTableSweeper.class);
    private final LockAwareTransactionManager txManager;
    private final KeyValueService kvs;
    private final SweepTaskRunner sweepRunner;
    private final SweepPriorityStore sweepPriorityStore;
    private final SweepProgressStore sweepProgressStore;
    private final BackgroundSweeperPerformanceLogger sweepPerfLogger;
    private final SweepMetrics sweepMetrics;
    private final Clock wallClock;


    @VisibleForTesting
    SpecificTableSweeper(
            LockAwareTransactionManager txManager,
            KeyValueService kvs,
            SweepTaskRunner sweepRunner,
            SweepPriorityStore sweepPriorityStore,
            SweepProgressStore sweepProgressStore,
            BackgroundSweeperPerformanceLogger sweepPerfLogger,
            SweepMetrics sweepMetrics,
            Clock wallclock) {
        this.txManager = txManager;
        this.kvs = kvs;
        this.sweepRunner = sweepRunner;
        this.sweepPriorityStore = sweepPriorityStore;
        this.sweepProgressStore = sweepProgressStore;
        this.sweepPerfLogger = sweepPerfLogger;
        this.sweepMetrics = sweepMetrics;
        this.wallClock = wallclock;
    }

    public static SpecificTableSweeper create(
            LockAwareTransactionManager txManager,
            KeyValueService kvs,
            SweepTaskRunner sweepRunner,
            SweepTableFactory tableFactory,
            BackgroundSweeperPerformanceLogger sweepPerfLogger,
            SweepMetrics sweepMetrics) {
        SweepProgressStore sweepProgressStore = new SweepProgressStore(kvs, tableFactory);
        SweepPriorityStore sweepPriorityStore = new SweepPriorityStore(tableFactory);
        return new SpecificTableSweeper(txManager, kvs, sweepRunner,
                sweepPriorityStore, sweepProgressStore, sweepPerfLogger,
                sweepMetrics,
                System::currentTimeMillis);
    }

    public LockAwareTransactionManager getTxManager() {
        return txManager;
    }

    public KeyValueService getKvs() {
        return kvs;
    }

    public SweepTaskRunner getSweepRunner() {
        return sweepRunner;
    }

    public SweepPriorityStore getSweepPriorityStore() {
        return sweepPriorityStore;
    }

    public SweepProgressStore getSweepProgressStore() {
        return sweepProgressStore;
    }

    public SweepMetrics getSweepMetrics() {
        return sweepMetrics;
    }

    void runOnceAndSaveResults(TableToSweep tableToSweep, SweepBatchConfig batchConfig) {
        TableReference tableRef = tableToSweep.getTableRef();
        byte[] startRow = tableToSweep.getStartRow();

        SweepResults results = runOneIteration(tableRef, startRow, batchConfig);
        processSweepResults(tableToSweep, results);
    }

    public SweepBatchConfig getAdjustedBatchConfig() {
        SweepBatchConfig baseConfig = sweepBatchConfig.get();
        return baseConfig.adjust(BackgroundSweeperImpl.batchSizeMultiplier);
    }

    SweepResults runOneIteration(TableReference tableRef, byte[] startRow, SweepBatchConfig batchConfig) {
        Stopwatch watch = Stopwatch.createStarted();
        try {
            SweepResults results = sweepRunner.run(tableRef, batchConfig, startRow);
            logSweepPerformance(tableRef, startRow, results, watch);

            reportSweepMetrics(results);

            return results;
        } catch (RuntimeException e) {
            // This error may be logged on some paths above, but I prefer to log defensively.
            logSweepError(tableRef, startRow, batchConfig, e);
            throw e;
        }
    }

<<<<<<< HEAD
    private static String startRowToHex(@Nullable byte[] row) {
        if (row == null) {
            return "0";
=======
    private void logSweepPerformance(TableReference tableRef, byte[] startRow, SweepResults results, Stopwatch watch) {
        long elapsedMillis = watch.elapsed(TimeUnit.MILLISECONDS);

        log.info("Analyzed {} cell+timestamp pairs"
                        + " from table {}"
                        + " starting at row {}"
                        + " and deleted {} stale values"
                        + " in {} ms"
                        + " up to timestamp {}.",
                SafeArg.of("cellTs pairs examined", results.getCellTsPairsExamined()),
                LoggingArgs.tableRef("tableRef", tableRef),
                UnsafeArg.of("startRow", startRowToHex(startRow)),
                SafeArg.of("cellTs pairs deleted", results.getStaleValuesDeleted()),
                SafeArg.of("time taken", elapsedMillis),
                SafeArg.of("last swept timestamp", results.getSweptTimestamp()));

        SweepPerformanceResults performanceResults = SweepPerformanceResults.builder()
                .sweepResults(results)
                .tableName(tableRef.getQualifiedName())
                .elapsedMillis(elapsedMillis)
                .build();

        sweepPerfLogger.logSweepResults(performanceResults);
    }

    private void logSweepError(TableReference tableRef, byte[] startRow, SweepBatchConfig config,
            RuntimeException exception) {
        log.info("Failed to sweep table {}"
                        + " at row {}"
                        + " with candidate batch size {},"
                        + " delete batch size {},"
                        + " and {} cell+timestamp pairs to examine.",
                LoggingArgs.tableRef("tableRef", tableRef),
                UnsafeArg.of("startRow", startRowToHex(startRow)),
                SafeArg.of("candidateBatchSize", config.candidateBatchSize()),
                SafeArg.of("deleteBatchSize", config.deleteBatchSize()),
                SafeArg.of("maxCellTsPairsToExamine", config.maxCellTsPairsToExamine()),
                exception);
    }

    private void processSweepResults(TableToSweep tableToSweep, SweepResults currentIteration) {
        SweepResults cumulativeResults = getCumulativeSweepResults(tableToSweep, currentIteration);

        if (currentIteration.getNextStartRow().isPresent()) {
            saveIntermediateSweepResults(tableToSweep, cumulativeResults);
>>>>>>> 3e9dceee
        } else {
            processFinishedSweep(tableToSweep, cumulativeResults);
        }
    }

    private static SweepResults getCumulativeSweepResults(TableToSweep tableToSweep, SweepResults currentIteration) {
        long staleValuesDeleted = tableToSweep.getStaleValuesDeletedPreviously()
                + currentIteration.getStaleValuesDeleted();
        long cellsExamined = tableToSweep.getCellsExaminedPreviously() + currentIteration.getCellTsPairsExamined();
        long minimumSweptTimestamp = Math.min(
                tableToSweep.getPreviousMinimumSweptTimestamp().orElse(Long.MAX_VALUE),
                currentIteration.getSweptTimestamp());

        return SweepResults.builder()
                .staleValuesDeleted(staleValuesDeleted)
                .cellTsPairsExamined(cellsExamined)
                .sweptTimestamp(minimumSweptTimestamp)
                .nextStartRow(currentIteration.getNextStartRow())
                .build();
    }

    private void saveIntermediateSweepResults(TableToSweep tableToSweep, SweepResults results) {
        Preconditions.checkArgument(results.getNextStartRow().isPresent(),
                "Next start row should be present when saving intermediate results!");
        txManager.runTaskWithRetry((TxTask) tx -> {
            if (!tableToSweep.hasPreviousProgress()) {
                // This is the first set of results being written for this table.
                sweepPriorityStore.update(
                        tx,
                        tableToSweep.getTableRef(),
                        ImmutableUpdateSweepPriority.builder().newWriteCount(0L).build());
            }
            SweepProgress newProgress = ImmutableSweepProgress.builder()
                    .tableRef(tableToSweep.getTableRef())
                    .staleValuesDeleted(results.getStaleValuesDeleted())
                    .cellTsPairsExamined(results.getCellTsPairsExamined())
                    //noinspection OptionalGetWithoutIsPresent // covered by precondition above
                    .startRow(results.getNextStartRow().get())
                    .minimumSweptTimestamp(results.getSweptTimestamp())
                    .build();
            sweepProgressStore.saveProgress(tx, newProgress);
            return null;
        });
    }

    private void processFinishedSweep(TableToSweep tableToSweep, SweepResults cumulativeResults) {
        saveFinalSweepResults(tableToSweep, cumulativeResults);
        performInternalCompactionIfNecessary(tableToSweep.getTableRef(), cumulativeResults);
        log.info("Finished sweeping table {}. Examined {} cell+timestamp pairs, deleted {} stale values.",
                LoggingArgs.tableRef("tableRef", tableToSweep.getTableRef()),
                SafeArg.of("cellTs pairs examined", cumulativeResults.getCellTsPairsExamined()),
                SafeArg.of("cellTs pairs deleted", cumulativeResults.getStaleValuesDeleted()));
        sweepProgressStore.clearProgress();
    }

    private void performInternalCompactionIfNecessary(TableReference tableRef, SweepResults results) {
        if (results.getStaleValuesDeleted() > 0) {
            Stopwatch watch = Stopwatch.createStarted();
            kvs.compactInternally(tableRef);
            long elapsedMillis = watch.elapsed(TimeUnit.MILLISECONDS);
            log.debug("Finished performing compactInternally on {} in {} ms.",
                    LoggingArgs.tableRef("tableRef", tableRef),
                    SafeArg.of("elapsedMillis", elapsedMillis));
            sweepPerfLogger.logInternalCompaction(
                    SweepCompactionPerformanceResults.builder()
                            .tableName(tableRef.getQualifiedName())
                            .cellsDeleted(results.getStaleValuesDeleted())
                            .cellsExamined(results.getCellTsPairsExamined())
                            .elapsedMillis(elapsedMillis)
                            .build());
        }
    }

    private void saveFinalSweepResults(TableToSweep tableToSweep, SweepResults finalSweepResults) {
        txManager.runTaskWithRetry((TxTask) tx -> {
            ImmutableUpdateSweepPriority.Builder update = ImmutableUpdateSweepPriority.builder()
                    .newStaleValuesDeleted(finalSweepResults.getStaleValuesDeleted())
                    .newCellTsPairsExamined(finalSweepResults.getCellTsPairsExamined())
                    .newLastSweepTimeMillis(wallClock.getTimeMillis())
                    .newMinimumSweptTimestamp(finalSweepResults.getSweptTimestamp());
            if (!tableToSweep.hasPreviousProgress()) {
                // This is the first (and only) set of results being written for this table.
                update.newWriteCount(0L);
            }
            sweepPriorityStore.update(tx, tableToSweep.getTableRef(), update.build());
            return null;
        });
    }

    private void reportSweepMetrics(SweepResults sweepResults) {
        sweepMetrics.examinedCells(sweepResults.getCellTsPairsExamined());
        sweepMetrics.deletedCells(sweepResults.getStaleValuesDeleted());
    }

    private static String startRowToHex(@Nullable byte[] row) {
        if (row == null) {
            return "0";
        } else {
            return PtBytes.encodeHexString(row);
        }
    }
}<|MERGE_RESOLUTION|>--- conflicted
+++ resolved
@@ -122,11 +122,6 @@
         processSweepResults(tableToSweep, results);
     }
 
-    public SweepBatchConfig getAdjustedBatchConfig() {
-        SweepBatchConfig baseConfig = sweepBatchConfig.get();
-        return baseConfig.adjust(BackgroundSweeperImpl.batchSizeMultiplier);
-    }
-
     SweepResults runOneIteration(TableReference tableRef, byte[] startRow, SweepBatchConfig batchConfig) {
         Stopwatch watch = Stopwatch.createStarted();
         try {
@@ -143,11 +138,6 @@
         }
     }
 
-<<<<<<< HEAD
-    private static String startRowToHex(@Nullable byte[] row) {
-        if (row == null) {
-            return "0";
-=======
     private void logSweepPerformance(TableReference tableRef, byte[] startRow, SweepResults results, Stopwatch watch) {
         long elapsedMillis = watch.elapsed(TimeUnit.MILLISECONDS);
 
@@ -193,7 +183,6 @@
 
         if (currentIteration.getNextStartRow().isPresent()) {
             saveIntermediateSweepResults(tableToSweep, cumulativeResults);
->>>>>>> 3e9dceee
         } else {
             processFinishedSweep(tableToSweep, cumulativeResults);
         }
