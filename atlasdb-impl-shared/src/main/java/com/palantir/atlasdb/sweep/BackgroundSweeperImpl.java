--- conflicted
+++ resolved
@@ -88,7 +88,6 @@
     private static final double MILLIS_SINCE_SWEEP_PRIORITY_WEIGHT = 100000.0 / TimeUnit.MILLISECONDS.convert(30, TimeUnit.DAYS);
 
 
-<<<<<<< HEAD
     public BackgroundSweeperImpl(
             LockAwareTransactionManager txManager,
             KeyValueService kvs,
@@ -97,17 +96,8 @@
             Supplier<Long> sweepPauseMillis,
             Supplier<Integer> sweepBatchSize,
             Supplier<Integer> sweepCellBatchSize,
-            SweepTableFactory tableFactory) {
-=======
-    public BackgroundSweeperImpl(LockAwareTransactionManager txManager,
-                                 KeyValueService kvs,
-                                 SweepTaskRunner sweepRunner,
-                                 Supplier<Boolean> isSweepEnabled,
-                                 Supplier<Long> sweepPauseMillis,
-                                 Supplier<Integer> sweepBatchSize,
-                                 SweepTableFactory tableFactory,
-                                 Supplier<Set<TableReference>> blackList) {
->>>>>>> 83293519
+            SweepTableFactory tableFactory,
+            Supplier<Set<TableReference>> blackList) {
         this.txManager = txManager;
         this.kvs = kvs;
         this.sweepRunner = sweepRunner;
@@ -154,18 +144,11 @@
                     if (checkAndRepairTableDrop()) {
                         log.error("The table being swept by the background sweeper was dropped, moving on...");
                     } else {
-<<<<<<< HEAD
-                        log.error("The background sweep job failed unexpectedly with a batch size of " +
+                        log.error("The background sweep job failed unexpectedly with a batch size of "
                                 ((int) (batchSizeMultiplier * sweepRowBatchSize.get())) +
-                                ". Attempting to continue with a lower batch size...", e);
-                        batchSizeMultiplier = Math.min(batchSizeMultiplier / 2, 1.0f / sweepRowBatchSize.get());
-=======
-                        log.error("The background sweep job failed unexpectedly with a batch size of "
-                                + ((int) (batchSizeMultiplier * sweepBatchSize.get()))
                                 + ". Attempting to continue with a lower batch size...", e);
                         // Cut batch size in half, always sweep at least one row (we round down).
-                        batchSizeMultiplier = Math.max(batchSizeMultiplier / 2, 1.5f / sweepBatchSize.get());
->>>>>>> 83293519
+                        batchSizeMultiplier = Math.max(batchSizeMultiplier / 2, 1.5f / sweepRowBatchSize.get());
                     }
                 }
                 if (sweptSuccessfully) {
