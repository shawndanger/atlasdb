--- conflicted
+++ resolved
@@ -44,7 +44,8 @@
 
     private final ConsensusForgettingStore store;
     private final TwoPhaseEncodingStrategy encodingStrategy;
-<<<<<<< HEAD
+    private final Supplier<Boolean> acceptStagingReadsAsCommitted;
+
     private final LoadingCache<CellInfo, Long> needsPutCache = CacheBuilder.newBuilder()
             .maximumSize(TOUCH_CACHE_SIZE)
             .build(new CacheLoader<>() {
@@ -59,9 +60,6 @@
                     return cellInfo.commitTs();
                 }
             });
-=======
-    private final Supplier<Boolean> acceptStagingReadsAsCommitted;
->>>>>>> 4ff93778
 
     public ResilientCommitTimestampPutUnlessExistsTable(
             ConsensusForgettingStore store, TwoPhaseEncodingStrategy encodingStrategy) {
@@ -103,6 +101,9 @@
     }
 
     private synchronized FollowUpAction touchAndReturn(CellInfo cellAndValue) {
+        if (acceptStagingReadsAsCommitted.get()) {
+            return FollowUpAction.PUT;
+        }
         Cell cell = cellAndValue.cell();
         byte[] actual = cellAndValue.value();
         try {
@@ -142,31 +143,8 @@
                 resultBuilder.put(startTs, commitTs);
                 continue;
             }
-<<<<<<< HEAD
             resultBuilder.put(
                     startTs, needsPutCache.getUnchecked(ImmutableCellInfo.of(cell, startTs, commitTs, actual)));
-=======
-            // if we reach here, actual is guaranteed to be a staging value
-            try {
-                if (!acceptStagingReadsAsCommitted.get()) {
-                    store.checkAndTouch(cell, actual);
-                }
-                checkAndTouch.put(cell, actual);
-            } catch (CheckAndSetException e) {
-                PutUnlessExistsValue<Long> kvsValue = encodingStrategy.decodeValueAsCommitTimestamp(
-                        startTs, Iterables.getOnlyElement(e.getActualValues()));
-                Preconditions.checkState(
-                        kvsValue.equals(PutUnlessExistsValue.committed(commitTs)),
-                        "Failed to persist a staging value for commit timestamp because an unexpected value "
-                                + "was found in the KVS",
-                        SafeArg.of("kvsValue", kvsValue),
-                        SafeArg.of("stagingValue", currentValue));
-            } finally {
-                // If we got here after catching CheckAndSetException, then some other thread committed this
-                // transaction, and we must therefore return the commit timestamp.
-                resultBuilder.put(startTs, commitTs);
-            }
->>>>>>> 4ff93778
         }
         return resultBuilder.build();
     }
