/*
 * (c) Copyright 2022 Palantir Technologies Inc. All rights reserved.
 *
 * Licensed under the Apache License, Version 2.0 (the "License");
 * you may not use this file except in compliance with the License.
 * You may obtain a copy of the License at
 *
 *     http://www.apache.org/licenses/LICENSE-2.0
 *
 * Unless required by applicable law or agreed to in writing, software
 * distributed under the License is distributed on an "AS IS" BASIS,
 * WITHOUT WARRANTIES OR CONDITIONS OF ANY KIND, either express or implied.
 * See the License for the specific language governing permissions and
 * limitations under the License.
 */

package com.palantir.atlasdb.atomic;

import com.google.common.util.concurrent.Futures;
import com.google.common.util.concurrent.ListenableFuture;
import com.google.common.util.concurrent.MoreExecutors;
import com.palantir.atlasdb.keyvalue.api.Cell;
import com.palantir.atlasdb.keyvalue.api.KeyAlreadyExistsException;
import com.palantir.atlasdb.keyvalue.api.KeyValueService;
import com.palantir.atlasdb.keyvalue.api.TableReference;
import com.palantir.atlasdb.keyvalue.api.Value;
import com.palantir.atlasdb.transaction.encoding.TimestampEncodingStrategy;
import com.palantir.atlasdb.transaction.service.TransactionStatus;
import com.palantir.common.streams.KeyedStream;
import java.util.Map;
import java.util.stream.Collectors;
import java.util.stream.StreamSupport;

public class SimpleCommitTimestampAtomicTable implements AtomicTable<Long, TransactionStatus> {

    private final KeyValueService kvs;
    private final TableReference tableRef;
    private final TimestampEncodingStrategy<TransactionStatus> encodingStrategy;

    public SimpleCommitTimestampAtomicTable(
            KeyValueService kvs,
            TableReference tableRef,
            TimestampEncodingStrategy<TransactionStatus> encodingStrategy) {
        this.kvs = kvs;
        this.tableRef = tableRef;
        this.encodingStrategy = encodingStrategy;
    }

    @Override
<<<<<<< HEAD
    public void markInProgress(Iterable<Long> keys) {
        // no op
    }

    @Override
    public void updateMultiple(Map<Long, Long> values) throws KeyAlreadyExistsException {
=======
    public void updateMultiple(Map<Long, TransactionStatus> values) throws KeyAlreadyExistsException {
>>>>>>> 93bc5919
        kvs.putUnlessExists(
                tableRef,
                KeyedStream.stream(values)
                        .mapEntries((startTs, commitTs) -> Map.entry(
                                encodingStrategy.encodeStartTimestampAsCell(startTs),
                                encodingStrategy.encodeCommitTimestampAsValue(startTs, commitTs)))
                        .collectToMap());
    }

    @Override
    public ListenableFuture<Map<Long, TransactionStatus>> get(Iterable<Long> cells) {
        Map<Long, Cell> startTsToCell = StreamSupport.stream(cells.spliterator(), false)
                .collect(Collectors.toMap(x -> x, encodingStrategy::encodeStartTimestampAsCell));

        ListenableFuture<Map<Cell, Value>> result = kvs.getAsync(
                tableRef, startTsToCell.values().stream().collect(Collectors.toMap(x -> x, _ignore -> Long.MAX_VALUE)));
        return Futures.transform(
                result,
                presentValues -> KeyedStream.stream(startTsToCell)
                        .map(presentValues::get)
                        .map(value -> value == null ? null : value.getContents())
                        .map(encodingStrategy::decodeValueAsCommitTimestamp)
                        .collectToMap(),
                MoreExecutors.directExecutor());
    }
}<|MERGE_RESOLUTION|>--- conflicted
+++ resolved
@@ -47,16 +47,12 @@
     }
 
     @Override
-<<<<<<< HEAD
     public void markInProgress(Iterable<Long> keys) {
         // no op
     }
 
     @Override
-    public void updateMultiple(Map<Long, Long> values) throws KeyAlreadyExistsException {
-=======
     public void updateMultiple(Map<Long, TransactionStatus> values) throws KeyAlreadyExistsException {
->>>>>>> 93bc5919
         kvs.putUnlessExists(
                 tableRef,
                 KeyedStream.stream(values)
