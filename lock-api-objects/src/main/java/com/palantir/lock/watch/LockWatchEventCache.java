/*
 * (c) Copyright 2020 Palantir Technologies Inc. All rights reserved.
 *
 * Licensed under the Apache License, Version 2.0 (the "License");
 * you may not use this file except in compliance with the License.
 * You may obtain a copy of the License at
 *
 *     http://www.apache.org/licenses/LICENSE-2.0
 *
 * Unless required by applicable law or agreed to in writing, software
 * distributed under the License is distributed on an "AS IS" BASIS,
 * WITHOUT WARRANTIES OR CONDITIONS OF ANY KIND, either express or implied.
 * See the License for the specific language governing permissions and
 * limitations under the License.
 */

package com.palantir.lock.watch;

import java.util.Optional;
import java.util.Set;

public interface LockWatchEventCache {
<<<<<<< HEAD
    void removeTimestampFromCache(Long timestamp);
    IdentifiedVersion lastKnownVersion();
=======
    Optional<IdentifiedVersion> lastKnownVersion();
>>>>>>> cc68d098
    IdentifiedVersion processStartTransactionsUpdate(Set<Long> startTimestamps, LockWatchStateUpdate update);
    void processUpdate(LockWatchStateUpdate update);
    TransactionsLockWatchEvents getEventsForTransactions(Set<Long> startTimestamps,
            Optional<IdentifiedVersion> version);
}<|MERGE_RESOLUTION|>--- conflicted
+++ resolved
@@ -20,12 +20,9 @@
 import java.util.Set;
 
 public interface LockWatchEventCache {
-<<<<<<< HEAD
+    Optional<IdentifiedVersion> lastKnownVersion();
     void removeTimestampFromCache(Long timestamp);
     IdentifiedVersion lastKnownVersion();
-=======
-    Optional<IdentifiedVersion> lastKnownVersion();
->>>>>>> cc68d098
     IdentifiedVersion processStartTransactionsUpdate(Set<Long> startTimestamps, LockWatchStateUpdate update);
     void processUpdate(LockWatchStateUpdate update);
     TransactionsLockWatchEvents getEventsForTransactions(Set<Long> startTimestamps,
