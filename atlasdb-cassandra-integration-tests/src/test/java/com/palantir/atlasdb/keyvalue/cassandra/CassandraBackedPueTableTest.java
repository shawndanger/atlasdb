/*
 * (c) Copyright 2022 Palantir Technologies Inc. All rights reserved.
 *
 * Licensed under the Apache License, Version 2.0 (the "License");
 * you may not use this file except in compliance with the License.
 * You may obtain a copy of the License at
 *
 *     http://www.apache.org/licenses/LICENSE-2.0
 *
 * Unless required by applicable law or agreed to in writing, software
 * distributed under the License is distributed on an "AS IS" BASIS,
 * WITHOUT WARRANTIES OR CONDITIONS OF ANY KIND, either express or implied.
 * See the License for the specific language governing permissions and
 * limitations under the License.
 */

package com.palantir.atlasdb.keyvalue.cassandra;

import static org.assertj.core.api.Assertions.assertThat;

import com.google.common.collect.Lists;
import com.google.common.util.concurrent.Futures;
import com.google.common.util.concurrent.ListenableFuture;
import com.google.common.util.concurrent.ListeningExecutorService;
import com.google.common.util.concurrent.MoreExecutors;
import com.palantir.atlasdb.containers.CassandraResource;
import com.palantir.atlasdb.keyvalue.api.KeyValueService;
import com.palantir.atlasdb.pue.ConsensusForgettingStore;
import com.palantir.atlasdb.pue.PueKvsConsensusForgettingStore;
import com.palantir.atlasdb.pue.PutUnlessExistsTable;
import com.palantir.atlasdb.pue.ResilientCommitTimestampPutUnlessExistsTable;
import com.palantir.atlasdb.table.description.TableMetadata;
import com.palantir.atlasdb.transaction.encoding.TwoPhaseEncodingStrategy;
import com.palantir.atlasdb.transaction.impl.TransactionConstants;
import com.palantir.common.concurrent.PTExecutors;
import com.palantir.tritium.metrics.registry.DefaultTaggedMetricRegistry;
import java.util.ArrayList;
import java.util.List;
import java.util.Map;
import java.util.Optional;
import java.util.concurrent.ExecutionException;
import java.util.concurrent.ExecutorService;
import java.util.stream.Collectors;
import java.util.stream.LongStream;
import org.junit.After;
import org.junit.Before;
import org.junit.ClassRule;
import org.junit.Test;

public class CassandraBackedPueTableTest {
    private final KeyValueService kvs = CASSANDRA.getDefaultKvs();
    private final ConsensusForgettingStore store =
<<<<<<< HEAD
            new PueKvsConsensusForgettingStore(kvs, TransactionConstants.TRANSACTIONS2_TABLE);
    private final PutUnlessExistsTable<Long, Long> pueTable =
            new ResilientCommitTimestampPutUnlessExistsTable(store, TwoPhaseEncodingStrategy.INSTANCE);
=======
            new KvsConsensusForgettingStore(kvs, TransactionConstants.TRANSACTIONS2_TABLE);
    private final PutUnlessExistsTable<Long, Long> pueTable = new ResilientCommitTimestampPutUnlessExistsTable(
            store, TwoPhaseEncodingStrategy.INSTANCE, new DefaultTaggedMetricRegistry());
>>>>>>> 927c1064
    private final ExecutorService writeExecutor = PTExecutors.newFixedThreadPool(1);
    private final ListeningExecutorService readExecutors =
            MoreExecutors.listeningDecorator(PTExecutors.newFixedThreadPool(10));

    @ClassRule
    public static final CassandraResource CASSANDRA = new CassandraResource();

    @Before
    public void setup() {
        kvs.createTable(
                TransactionConstants.TRANSACTIONS2_TABLE,
                TableMetadata.allDefault().persistToBytes());
    }

    @After
    public void cleanup() {
        writeExecutor.shutdownNow();
        readExecutors.shutdownNow();
    }

    @Test
    public void getDoesNotLeakExceptionsInRaceConditions() throws ExecutionException, InterruptedException {
        List<Long> timestamps = LongStream.range(0, 500).mapToObj(x -> x * 100).collect(Collectors.toList());
        Iterable<List<Long>> partitionedStartTimestamps = Lists.partition(timestamps, 20);
        for (List<Long> singlePartition : partitionedStartTimestamps) {
            singlePartition.forEach(
                    timestamp -> writeExecutor.execute(() -> pueTable.putUnlessExists(timestamp, timestamp)));

            List<ListenableFuture<Map<Long, Long>>> reads = new ArrayList<>();
            for (int i = 0; i < singlePartition.size(); i++) {
                reads.add(Futures.submitAsync(() -> pueTable.get(singlePartition), readExecutors));
            }
            Futures.allAsList(reads).get().forEach(singleResult -> {
                for (long ts : singlePartition) {
                    assertCommitTimestampAbsentOrEqualToStartTimestamp(singleResult, ts);
                }
            });
        }
    }

    private static void assertCommitTimestampAbsentOrEqualToStartTimestamp(Map<Long, Long> result, long ts) {
        Optional.ofNullable(result.get(ts)).ifPresent(commitTs -> assertThat(ts).isEqualTo(commitTs));
    }
}<|MERGE_RESOLUTION|>--- conflicted
+++ resolved
@@ -50,15 +50,9 @@
 public class CassandraBackedPueTableTest {
     private final KeyValueService kvs = CASSANDRA.getDefaultKvs();
     private final ConsensusForgettingStore store =
-<<<<<<< HEAD
             new PueKvsConsensusForgettingStore(kvs, TransactionConstants.TRANSACTIONS2_TABLE);
-    private final PutUnlessExistsTable<Long, Long> pueTable =
-            new ResilientCommitTimestampPutUnlessExistsTable(store, TwoPhaseEncodingStrategy.INSTANCE);
-=======
-            new KvsConsensusForgettingStore(kvs, TransactionConstants.TRANSACTIONS2_TABLE);
     private final PutUnlessExistsTable<Long, Long> pueTable = new ResilientCommitTimestampPutUnlessExistsTable(
             store, TwoPhaseEncodingStrategy.INSTANCE, new DefaultTaggedMetricRegistry());
->>>>>>> 927c1064
     private final ExecutorService writeExecutor = PTExecutors.newFixedThreadPool(1);
     private final ListeningExecutorService readExecutors =
             MoreExecutors.listeningDecorator(PTExecutors.newFixedThreadPool(10));
