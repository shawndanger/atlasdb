--- conflicted
+++ resolved
@@ -72,11 +72,8 @@
                 blacklist,
                 CassandraTopologyValidator.create(
                         CassandraTopologyValidationMetrics.of(metricsManager.getTaggedRegistry()),
-<<<<<<< HEAD
-                        CassandraClientConfig.of(CASSANDRA.getConfig())),
-=======
+                        CassandraClientConfig.of(CASSANDRA.getConfig()),
                         CASSANDRA.getRuntimeConfig()),
->>>>>>> 1774a018
                 new CassandraAbsentHostTracker(CASSANDRA.getConfig().consecutiveAbsencesBeforePoolRemoval()));
     }
 
@@ -123,11 +120,8 @@
                 blacklist,
                 CassandraTopologyValidator.create(
                         CassandraTopologyValidationMetrics.of(metricsManager.getTaggedRegistry()),
-<<<<<<< HEAD
-                        CassandraClientConfig.of(CASSANDRA.getConfig())),
-=======
+                        CassandraClientConfig.of(CASSANDRA.getConfig()),
                         CASSANDRA.getRuntimeConfig()),
->>>>>>> 1774a018
                 new CassandraAbsentHostTracker(CASSANDRA.getConfig().consecutiveAbsencesBeforePoolRemoval()));
 
         return clientPoolWithLocation.getLocalHosts();
