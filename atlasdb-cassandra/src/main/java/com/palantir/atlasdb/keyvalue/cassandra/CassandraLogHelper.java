/*
 * (c) Copyright 2018 Palantir Technologies Inc. All rights reserved.
 *
 * Licensed under the Apache License, Version 2.0 (the "License");
 * you may not use this file except in compliance with the License.
 * You may obtain a copy of the License at
 *
 *     http://www.apache.org/licenses/LICENSE-2.0
 *
 * Unless required by applicable law or agreed to in writing, software
 * distributed under the License is distributed on an "AS IS" BASIS,
 * WITHOUT WARRANTIES OR CONDITIONS OF ANY KIND, either express or implied.
 * See the License for the specific language governing permissions and
 * limitations under the License.
 */
package com.palantir.atlasdb.keyvalue.cassandra;

import com.google.common.collect.Multimap;
import com.google.common.collect.Range;
import com.google.common.collect.RangeMap;
import com.palantir.atlasdb.keyvalue.cassandra.pool.CassandraServer;
import java.net.InetAddress;
import java.net.InetSocketAddress;
import java.util.Collection;
import java.util.List;
import java.util.Optional;
import java.util.Set;
import java.util.stream.Collectors;
import org.apache.cassandra.thrift.TokenRange;
import org.immutables.value.Value;

public final class CassandraLogHelper {
    private CassandraLogHelper() {
        // Utility class.
    }

    static HostAndIpAddress host(InetSocketAddress host) {
        return HostAndIpAddress.fromAddress(host);
    }

    static HostAndIpAddress cassandraServer(CassandraServer cassandraServer) {
        return host(cassandraServer.cassandraHostAddress());
    }

    static Collection<HostAndIpAddress> collectionOfHosts(Collection<CassandraServer> hosts) {
        return hosts.stream().map(CassandraLogHelper::cassandraServer).collect(Collectors.toSet());
    }

    static List<String> tokenRangesToServer(Multimap<Set<TokenRange>, CassandraServer> tokenRangesToHost) {
        return tokenRangesToHost.entries().stream()
<<<<<<< HEAD
                .map(entry -> String.format(
                        "host %s has range %s", entry.getKey().toString(), cassandraServer(entry.getValue())))
=======
                .map(entry -> "host " + host(entry.getValue()) + " has range "
                        + entry.getKey().toString())
>>>>>>> d1485588
                .collect(Collectors.toList());
    }

    public static List<String> tokenMap(RangeMap<LightweightOppToken, List<CassandraServer>> tokenMap) {
        return tokenMap.asMapOfRanges().entrySet().stream()
                .map(rangeListToHostEntry -> String.format(
                        "range from %s to %s is on host %s",
                        getLowerEndpoint(rangeListToHostEntry.getKey()),
                        getUpperEndpoint(rangeListToHostEntry.getKey()),
                        CassandraLogHelper.collectionOfHosts(rangeListToHostEntry.getValue())))
                .collect(Collectors.toList());
    }

    private static String getLowerEndpoint(Range<LightweightOppToken> range) {
        if (!range.hasLowerBound()) {
            return "(no lower bound)";
        }
        return range.lowerEndpoint().toString();
    }

    private static String getUpperEndpoint(Range<LightweightOppToken> range) {
        if (!range.hasUpperBound()) {
            return "(no upper bound)";
        }
        return range.upperEndpoint().toString();
    }

    @Value.Immutable
    interface HostAndIpAddress {
        String host();

        Optional<String> ipAddress();

        static HostAndIpAddress fromAddress(InetSocketAddress address) {
            return ImmutableHostAndIpAddress.builder()
                    .host(address.getHostString())
                    .ipAddress(Optional.ofNullable(address.getAddress()).map(InetAddress::getHostAddress))
                    .build();
        }
    }
}<|MERGE_RESOLUTION|>--- conflicted
+++ resolved
@@ -48,13 +48,8 @@
 
     static List<String> tokenRangesToServer(Multimap<Set<TokenRange>, CassandraServer> tokenRangesToHost) {
         return tokenRangesToHost.entries().stream()
-<<<<<<< HEAD
-                .map(entry -> String.format(
-                        "host %s has range %s", entry.getKey().toString(), cassandraServer(entry.getValue())))
-=======
-                .map(entry -> "host " + host(entry.getValue()) + " has range "
+                .map(entry -> "host " + cassandraServer(entry.getValue()) + " has range "
                         + entry.getKey().toString())
->>>>>>> d1485588
                 .collect(Collectors.toList());
     }
 
