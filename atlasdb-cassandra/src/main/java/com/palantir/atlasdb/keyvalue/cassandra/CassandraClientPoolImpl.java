/*
 * (c) Copyright 2018 Palantir Technologies Inc. All rights reserved.
 *
 * Licensed under the Apache License, Version 2.0 (the "License");
 * you may not use this file except in compliance with the License.
 * You may obtain a copy of the License at
 *
 *     http://www.apache.org/licenses/LICENSE-2.0
 *
 * Unless required by applicable law or agreed to in writing, software
 * distributed under the License is distributed on an "AS IS" BASIS,
 * WITHOUT WARRANTIES OR CONDITIONS OF ANY KIND, either express or implied.
 * See the License for the specific language governing permissions and
 * limitations under the License.
 */
package com.palantir.atlasdb.keyvalue.cassandra;

import com.google.common.annotations.VisibleForTesting;
import com.google.common.collect.ImmutableMap;
import com.google.common.collect.ImmutableSet;
import com.google.common.collect.RangeMap;
import com.google.common.collect.Sets;
import com.google.common.collect.Sets.SetView;
import com.palantir.async.initializer.AsyncInitializer;
import com.palantir.atlasdb.AtlasDbConstants;
import com.palantir.atlasdb.CassandraTopologyValidationMetrics;
import com.palantir.atlasdb.cassandra.CassandraKeyValueServiceConfig;
import com.palantir.atlasdb.cassandra.CassandraKeyValueServiceRuntimeConfig;
import com.palantir.atlasdb.keyvalue.cassandra.CassandraClientFactory.CassandraClientConfig;
import com.palantir.atlasdb.keyvalue.cassandra.CassandraVerifier.CassandraVerifierConfig;
import com.palantir.atlasdb.keyvalue.cassandra.pool.CassandraClientPoolMetrics;
import com.palantir.atlasdb.keyvalue.cassandra.pool.CassandraServer;
import com.palantir.atlasdb.keyvalue.cassandra.pool.CassandraService;
import com.palantir.atlasdb.util.MetricsManager;
import com.palantir.common.base.FunctionCheckedException;
import com.palantir.common.concurrent.InitializeableScheduledExecutorServiceSupplier;
import com.palantir.common.concurrent.NamedThreadFactory;
import com.palantir.common.streams.KeyedStream;
import com.palantir.logsafe.Preconditions;
import com.palantir.logsafe.SafeArg;
import com.palantir.logsafe.logger.SafeLogger;
import com.palantir.logsafe.logger.SafeLoggerFactory;
import com.palantir.refreshable.Refreshable;
import java.time.Duration;
import java.util.HashMap;
import java.util.Map;
import java.util.Optional;
import java.util.Set;
import java.util.concurrent.ScheduledExecutorService;
import java.util.concurrent.ScheduledFuture;
import java.util.concurrent.ThreadLocalRandom;
import java.util.concurrent.TimeUnit;
import one.util.streamex.EntryStream;

/**
 * Feature breakdown:
 * - Pooling
 * - Token Aware Mapping / Query Routing / Data partitioning
 * - Retriable Queries
 * - Pool member error tracking / blacklisting*
 * - Pool refreshing
 * - Pool node autodiscovery
 * - Pool member health checking*
 * <p>
 * *entirely new features
 * <p>
 * By our old system, this would be a
 * RefreshingRetriableTokenAwareHealthCheckingManyHostCassandraClientPoolingContainerManager;
 * ... this is one of the reasons why there is a new system.
 **/
@SuppressWarnings("checkstyle:FinalClass") // non-final for mocking
public class CassandraClientPoolImpl implements CassandraClientPool {
    // 2^7 is 64, which is close enough to a minute when interpreted as seconds
    public static final int MAX_ATTEMPTS_BEFORE_CAPPING_BACKOFF = 7;
    private static final InitializeableScheduledExecutorServiceSupplier SHARED_EXECUTOR_SUPPLIER =
            new InitializeableScheduledExecutorServiceSupplier(
                    new NamedThreadFactory("CassandraClientPoolRefresh", true));

    private class InitializingWrapper extends AsyncInitializer implements AutoDelegate_CassandraClientPool {
        @Override
        public CassandraClientPool delegate() {
            checkInitialized();
            return CassandraClientPoolImpl.this;
        }

        @Override
        protected void tryInitialize() {
            CassandraClientPoolImpl.this.tryInitialize();
        }

        @Override
        protected void cleanUpOnInitFailure() {
            CassandraClientPoolImpl.this.cleanUpOnInitFailure();
        }

        @Override
        protected String getInitializingClassName() {
            return "CassandraClientPool";
        }

        @Override
        public void shutdown() {
            cancelInitialization(CassandraClientPoolImpl.this::shutdown);
        }
    }

    private static final SafeLogger log = SafeLoggerFactory.get(CassandraClientPoolImpl.class);

    private final Blacklist blacklist;
    private final CassandraRequestExceptionHandler exceptionHandler;
    private final CassandraService cassandra;

    private final CassandraKeyValueServiceConfig config;
    private final Refreshable<CassandraKeyValueServiceRuntimeConfig> runtimeConfig;
    private final StartupChecks startupChecks;
    private final ScheduledExecutorService refreshDaemon;
    private final CassandraClientPoolMetrics metrics;
    private final InitializingWrapper wrapper = new InitializingWrapper();
    private final CassandraAbsentHostTracker absentHostTracker;
    private final CassandraTopologyValidator cassandraTopologyValidator;

    private volatile ScheduledFuture<?> refreshPoolFuture;

    @VisibleForTesting
    static CassandraClientPoolImpl createImplForTest(
            MetricsManager metricsManager,
            CassandraKeyValueServiceConfig config,
            Refreshable<CassandraKeyValueServiceRuntimeConfig> runtimeConfig,
            StartupChecks startupChecks,
            Blacklist blacklist,
            CassandraTopologyValidator cassandraTopologyValidator,
            CassandraAbsentHostTracker absentHostTracker) {
        CassandraRequestExceptionHandler exceptionHandler = testExceptionHandler(blacklist);
        CassandraClientPoolImpl cassandraClientPool = new CassandraClientPoolImpl(
                metricsManager,
                config,
                runtimeConfig,
                startupChecks,
                exceptionHandler,
                blacklist,
                new CassandraClientPoolMetrics(metricsManager),
                cassandraTopologyValidator,
                absentHostTracker);
        cassandraClientPool.wrapper.initialize(AtlasDbConstants.DEFAULT_INITIALIZE_ASYNC);
        return cassandraClientPool;
    }

    @VisibleForTesting
    static CassandraClientPoolImpl createImplForTest(
            MetricsManager metricsManager,
            CassandraKeyValueServiceConfig config,
            Refreshable<CassandraKeyValueServiceRuntimeConfig> runtimeConfig,
            StartupChecks startupChecks,
            InitializeableScheduledExecutorServiceSupplier initializeableExecutorSupplier,
            Blacklist blacklist,
            CassandraService cassandra,
            CassandraTopologyValidator cassandraTopologyValidator,
            CassandraAbsentHostTracker cassandraAbsentHostTracker) {
        CassandraRequestExceptionHandler exceptionHandler = testExceptionHandler(blacklist);
        CassandraClientPoolImpl cassandraClientPool = new CassandraClientPoolImpl(
                config,
                runtimeConfig,
                startupChecks,
                initializeableExecutorSupplier,
                exceptionHandler,
                blacklist,
                cassandra,
                new CassandraClientPoolMetrics(metricsManager),
                cassandraTopologyValidator,
                cassandraAbsentHostTracker);
        cassandraClientPool.wrapper.initialize(AtlasDbConstants.DEFAULT_INITIALIZE_ASYNC);
        return cassandraClientPool;
    }

    public static CassandraClientPool create(
            MetricsManager metricsManager,
            CassandraKeyValueServiceConfig config,
            Refreshable<CassandraKeyValueServiceRuntimeConfig> runtimeConfig,
            boolean initializeAsync) {
        Blacklist blacklist = new Blacklist(
                config, runtimeConfig.map(CassandraKeyValueServiceRuntimeConfig::unresponsiveHostBackoffTimeSeconds));
        CassandraRequestExceptionHandler exceptionHandler = new CassandraRequestExceptionHandler(
                () -> runtimeConfig.get().numberOfRetriesOnSameHost(),
                () -> runtimeConfig.get().numberOfRetriesOnAllHosts(),
                () -> runtimeConfig.get().conservativeRequestExceptionHandler(),
                blacklist);
        CassandraClientPoolImpl cassandraClientPool = new CassandraClientPoolImpl(
                metricsManager,
                config,
                runtimeConfig,
                StartupChecks.RUN,
                exceptionHandler,
                blacklist,
                new CassandraClientPoolMetrics(metricsManager),
                CassandraTopologyValidator.create(
<<<<<<< HEAD
                        CassandraTopologyValidationMetrics.of(metricsManager.getTaggedRegistry()),
                        CassandraClientConfig.of(config)),
=======
                        CassandraTopologyValidationMetrics.of(metricsManager.getTaggedRegistry()), runtimeConfig),
>>>>>>> 1774a018
                new CassandraAbsentHostTracker(config.consecutiveAbsencesBeforePoolRemoval()));
        cassandraClientPool.wrapper.initialize(initializeAsync);
        return cassandraClientPool.wrapper.isInitialized() ? cassandraClientPool : cassandraClientPool.wrapper;
    }

    private CassandraClientPoolImpl(
            MetricsManager metricsManager,
            CassandraKeyValueServiceConfig config,
            Refreshable<CassandraKeyValueServiceRuntimeConfig> runtimeConfig,
            StartupChecks startupChecks,
            CassandraRequestExceptionHandler exceptionHandler,
            Blacklist blacklist,
            CassandraClientPoolMetrics metrics,
            CassandraTopologyValidator cassandraTopologyValidator,
            CassandraAbsentHostTracker absentHostTracker) {
        this(
                config,
                runtimeConfig,
                startupChecks,
                SHARED_EXECUTOR_SUPPLIER,
                exceptionHandler,
                blacklist,
                new CassandraService(metricsManager, config, runtimeConfig, blacklist, metrics),
                metrics,
                cassandraTopologyValidator,
                absentHostTracker);
    }

    private CassandraClientPoolImpl(
            CassandraKeyValueServiceConfig config,
            Refreshable<CassandraKeyValueServiceRuntimeConfig> runtimeConfig,
            StartupChecks startupChecks,
            InitializeableScheduledExecutorServiceSupplier initializeableExecutorSupplier,
            CassandraRequestExceptionHandler exceptionHandler,
            Blacklist blacklist,
            CassandraService cassandra,
            CassandraClientPoolMetrics metrics,
            CassandraTopologyValidator cassandraTopologyValidator,
            CassandraAbsentHostTracker absentHostTracker) {
        this.config = config;
        this.runtimeConfig = runtimeConfig;
        this.startupChecks = startupChecks;
        initializeableExecutorSupplier.initialize(config.numPoolRefreshingThreads());
        this.refreshDaemon = initializeableExecutorSupplier.get();
        this.blacklist = blacklist;
        this.exceptionHandler = exceptionHandler;
        this.cassandra = cassandra;
        this.metrics = metrics;
        this.absentHostTracker = absentHostTracker;
        this.cassandraTopologyValidator = cassandraTopologyValidator;
    }

    private void tryInitialize() {
        ImmutableMap<CassandraServer, CassandraServerOrigin> initialServers =
                cassandra.getCurrentServerListFromConfig();
        ImmutableSet<CassandraServer> cassandraServers = initialServers.keySet();

        cassandra.cacheInitialHostsForCalculatingPoolNumber(cassandraServers);

        setServersInPoolTo(initialServers);
        Set<CassandraServer> validatedServers = getCachedServers();
        logStartupValidationResults(cassandraServers, validatedServers);

        // for testability, mock/spy are bad at mockability of things called in constructors
        if (startupChecks == StartupChecks.RUN) {
            runOneTimeStartupChecks();
        }
        runAndScheduleNextRefresh(0);
        metrics.registerAggregateMetrics(blacklist::size);
    }

    private void runAndScheduleNextRefresh(int consecutivelyFailedAttempts) {
        try {
            refreshPool();
        } catch (Throwable t) {
            log.warn(
                    "Failed to refresh Cassandra KVS pool."
                            + " Extended periods of being unable to refresh will cause perf degradation.",
                    t);
        }

        scheduleNextRefresh(consecutivelyFailedAttempts);
    }

    private void scheduleNextRefresh(int consecutivelyFailedAttempts) {
        if (getCurrentPools().isEmpty()) {
            int maxShift = Math.min(MAX_ATTEMPTS_BEFORE_CAPPING_BACKOFF, consecutivelyFailedAttempts);

            // Caps out at 2^7 * 1000 = 64000
            long millisTillNextRefresh =
                    Math.max(1, ThreadLocalRandom.current().nextLong(TimeUnit.SECONDS.toMillis(1L << maxShift)));
            refreshPoolFuture = refreshDaemon.schedule(
                    () -> runAndScheduleNextRefresh(consecutivelyFailedAttempts + 1),
                    millisTillNextRefresh,
                    TimeUnit.MILLISECONDS);
            log.error(
                    "There are no pools remaining after refreshing and validating pools. Scheduling the next refresh"
                            + " very soon to avoid an extended downtime.",
                    SafeArg.of("consecutivelyFailedAttempts", consecutivelyFailedAttempts),
                    SafeArg.of("millisTillNextRefresh", millisTillNextRefresh));

        } else {
            refreshPoolFuture = refreshDaemon.schedule(
                    () -> runAndScheduleNextRefresh(0), config.poolRefreshIntervalSeconds(), TimeUnit.SECONDS);
        }
    }

    private static void logStartupValidationResults(
            ImmutableSet<CassandraServer> cassandraServers, Set<CassandraServer> validatedServers) {
        if (validatedServers.isEmpty()) {
            log.error(
                    "Validated servers on startup, but no servers passed validation. As a result, no servers will"
                            + " be added to the client pools, and so AtlasDB will fail to serve any requests using"
                            + " Cassandra until the next successful refresh",
                    SafeArg.of("initialHosts", CassandraLogHelper.collectionOfHosts(cassandraServers)));
        } else if (validatedServers.size() != cassandraServers.size()) {
            log.warn(
                    "Validated servers on startup, but only a proper subset of servers succeeded validation",
                    SafeArg.of("initialHosts", CassandraLogHelper.collectionOfHosts(cassandraServers)),
                    SafeArg.of("hostsPassingValidation", CassandraLogHelper.collectionOfHosts(validatedServers)));
        } else {
            log.info(
                    "Validated servers on startup. Successfully added all servers from config to pools",
                    SafeArg.of("hostsPassingValidation", CassandraLogHelper.collectionOfHosts(validatedServers)));
        }
    }

    private void cleanUpOnInitFailure() {
        cancelRefreshPoolTaskIfRunning();
        closeCassandraClientPools();
        cassandra.getPools().clear();
        cassandra.clearInitialCassandraHosts();
    }

    private static CassandraRequestExceptionHandler testExceptionHandler(Blacklist blacklist) {
        return CassandraRequestExceptionHandler.withNoBackoffForTest(
                CassandraClientPoolImpl::getMaxRetriesPerHost, CassandraClientPoolImpl::getMaxTriesTotal, blacklist);
    }

    @Override
    public void shutdown() {
        cancelRefreshPoolTaskIfRunning();
        cassandra.close();
        closeCassandraClientPools();
    }

    private void cancelRefreshPoolTaskIfRunning() {
        // It's possible for the cancelled refreshPoolFuture to schedule another task before terminating. If it does
        // schedule another task, we can just cancel that one too.
        while (refreshPoolFuture != null && !refreshPoolFuture.isCancelled()) {
            refreshPoolFuture.cancel(true);
        }
    }

    private void closeCassandraClientPools() {
        try {
            cassandra
                    .getPools()
                    .forEach((address, cassandraClientPoolingContainer) ->
                            cassandraClientPoolingContainer.shutdownPooling());
            absentHostTracker.shutDown();
        } catch (RuntimeException e) {
            log.warn("Failed to close Cassandra client pools. Some pools may be leaked.", e);
            throw e;
        }
    }

    /**
     * This is the maximum number of times we'll accept connection failures to one host before blacklisting it. Note
     * that subsequent hosts we try in the same call will actually be blacklisted after one connection failure
     */
    @VisibleForTesting
    static int getMaxRetriesPerHost() {
        return CassandraKeyValueServiceRuntimeConfig.getDefault().numberOfRetriesOnSameHost();
    }

    @VisibleForTesting
    static int getMaxTriesTotal() {
        return CassandraKeyValueServiceRuntimeConfig.getDefault().numberOfRetriesOnAllHosts();
    }

    @Override
    public Map<CassandraServer, CassandraClientPoolingContainer> getCurrentPools() {
        return cassandra.getPools();
    }

    @VisibleForTesting
    RangeMap<LightweightOppToken, ImmutableSet<CassandraServer>> getTokenMap() {
        return cassandra.getTokenMap();
    }

    @VisibleForTesting
    Set<CassandraServer> getLocalHosts() {
        return cassandra.getLocalHosts();
    }

    private synchronized void refreshPool() {
        blacklist.checkAndUpdate(cassandra.getPools());

        if (config.autoRefreshNodes()) {
            setServersInPoolTo(cassandra.refreshTokenRangesAndGetServers());
        } else {
            setServersInPoolTo(cassandra.getCurrentServerListFromConfig());
        }

        cassandra.debugLogStateOfPool();
    }

    @VisibleForTesting
    void setServersInPoolTo(ImmutableMap<CassandraServer, CassandraServerOrigin> desiredServers) {
        Set<CassandraServer> currentServers = getCachedServers();
        Map<CassandraServer, CassandraServerOrigin> serversToAdd = EntryStream.of(desiredServers)
                .removeKeys(currentServers::contains)
                .toImmutableMap();
        SetView<CassandraServer> absentServers = Sets.difference(currentServers, desiredServers.keySet());

        absentServers.forEach(cassandraServer -> {
            CassandraClientPoolingContainer container = cassandra.removePool(cassandraServer);
            absentHostTracker.trackAbsentCassandraServer(cassandraServer, container);
        });

        Set<CassandraServer> serversToShutdown = absentHostTracker.incrementAbsenceAndRemove();

        Set<CassandraServer> validatedServersToAdd =
                validateNewHostsTopologiesAndMaybeAddToPool(getCurrentPools(), serversToAdd);

        if (!(validatedServersToAdd.isEmpty() && absentServers.isEmpty())) { // if we made any changes
            cassandra.refreshTokenRangesAndGetServers();
            metrics.recordPoolSize(getCurrentPools().size());
        }

        Preconditions.checkState(
                !getCurrentPools().isEmpty() || serversToAdd.isEmpty(),
                "No servers were successfully added to the pool. This means we could not come to a consensus on"
                    + " cluster topology, and the client cannot connect as there are no valid hosts. This state should"
                    + " be transient (<5 minutes), and if it is not, indicates that the user may have accidentally"
                    + " configured AltasDB to use two separate Cassandra clusters (i.e., user-led split brain).",
                SafeArg.of("serversToAdd", CassandraLogHelper.collectionOfHosts(serversToAdd.keySet())));

        logRefreshedHosts(validatedServersToAdd, serversToShutdown, absentServers);
    }

    /**
     * Validates new servers to add to the cassandra client container pool,
     * by checking them with the {@link com.palantir.atlasdb.keyvalue.cassandra.CassandraTopologyValidator}.
     * If any servers come back and are not in consensus this is OK, we will simply add them to the absent host
     * tracker, as we most likely will retry this host in subsequent calls.
     *
     * @return The set of cassandra servers which have valid topologies and have been added to the pool.
     */
    @VisibleForTesting
    Set<CassandraServer> validateNewHostsTopologiesAndMaybeAddToPool(
            Map<CassandraServer, CassandraClientPoolingContainer> currentContainers,
            Map<CassandraServer, CassandraServerOrigin> serversToAdd) {
        if (serversToAdd.isEmpty()) {
            return Set.of();
        }
        Set<CassandraServer> serversToAddWithoutOrigin = serversToAdd.keySet();
        Map<CassandraServer, CassandraClientPoolingContainer> serversToAddContainers =
                getContainerForNewServers(serversToAddWithoutOrigin);

        Preconditions.checkArgument(
                Sets.intersection(currentContainers.keySet(), serversToAddContainers.keySet())
                        .isEmpty(),
                "The current pool of servers should not have any server(s) that are being added. This is unexpected"
                        + " and could lead to undefined behavior, as we should not be validating already validated"
                        + " servers. This suggests a bug in the calling method.",
                SafeArg.of("serversToAdd", CassandraLogHelper.collectionOfHosts(serversToAddContainers.keySet())),
                SafeArg.of("currentServers", CassandraLogHelper.collectionOfHosts(currentContainers.keySet())));

        Map<CassandraServer, CassandraClientPoolingContainer> allContainers =
                ImmutableMap.<CassandraServer, CassandraClientPoolingContainer>builder()
                        .putAll(serversToAddContainers)
                        .putAll(currentContainers)
                        .buildOrThrow();

        // Max duration is one minute as we expect the cluster to have recovered by then due to gossip.
        Set<CassandraServer> newHostsWithDifferingTopology =
                cassandraTopologyValidator.getNewHostsWithInconsistentTopologiesAndRetry(
                        serversToAdd, allContainers, Duration.ofSeconds(5), Duration.ofMinutes(1));

        Set<CassandraServer> validatedServersToAdd =
                Sets.difference(serversToAddWithoutOrigin, newHostsWithDifferingTopology);
        validatedServersToAdd.forEach(server -> cassandra.addPool(server, serversToAddContainers.get(server)));
        newHostsWithDifferingTopology.forEach(
                server -> absentHostTracker.trackAbsentCassandraServer(server, serversToAddContainers.get(server)));
        if (!newHostsWithDifferingTopology.isEmpty()) {
            log.warn(
                    "Some hosts are potentially unreachable or have topologies that are not in consensus with the"
                            + " majority (if startup) or the current servers in the pool (if refreshing).",
                    SafeArg.of(
                            "hostsWithDifferingTopology",
                            CassandraLogHelper.collectionOfHosts(newHostsWithDifferingTopology)));
        }
        return validatedServersToAdd;
    }

    private Map<CassandraServer, CassandraClientPoolingContainer> getContainerForNewServers(
            Set<CassandraServer> newServers) {
        return KeyedStream.of(newServers)
                .map(server -> absentHostTracker.returnPool(server).orElseGet(() -> cassandra.createPool(server)))
                .collectToMap();
    }

    private static void logRefreshedHosts(
            Set<CassandraServer> serversToAdd,
            Set<CassandraServer> serversToShutdown,
            Set<CassandraServer> absentServers) {
        if (serversToShutdown.isEmpty() && serversToAdd.isEmpty() && absentServers.isEmpty()) {
            log.debug("No hosts added or removed during Cassandra pool refresh");
        } else {
            log.info(
                    "Cassandra pool refresh added hosts {}, removed hosts {}, absentServers {}.",
                    SafeArg.of("serversToAdd", CassandraLogHelper.collectionOfHosts(serversToAdd)),
                    SafeArg.of("serversToShutdown", CassandraLogHelper.collectionOfHosts(serversToShutdown)),
                    SafeArg.of("absentServers", CassandraLogHelper.collectionOfHosts(absentServers)));
        }
    }

    private ImmutableSet<CassandraServer> getCachedServers() {
        return ImmutableSet.copyOf(cassandra.getPools().keySet());
    }

    @Override
    public CassandraServer getRandomServerForKey(byte[] key) {
        return cassandra.getRandomCassandraNodeForKey(key);
    }

    @VisibleForTesting
    void runOneTimeStartupChecks() {
        CassandraVerifierConfig verifierConfig = CassandraVerifierConfig.of(config, runtimeConfig.get());
        try {
            CassandraVerifier.ensureKeyspaceExistsAndIsUpToDate(this, verifierConfig);
        } catch (Exception e) {
            log.error("Startup checks failed, was not able to create the keyspace or ensure it already existed.", e);
            throw new RuntimeException(e);
        }

        Map<CassandraServer, Exception> completelyUnresponsiveNodes = new HashMap<>();
        Map<CassandraServer, Exception> aliveButInvalidPartitionerNodes = new HashMap<>();
        boolean thisHostResponded = false;
        boolean atLeastOneHostResponded = false;
        for (CassandraServer cassandraServer : getCachedServers()) {
            thisHostResponded = false;
            try {
                runOnCassandraServer(cassandraServer, CassandraVerifier.healthCheck);
                thisHostResponded = true;
                atLeastOneHostResponded = true;
            } catch (Exception e) {
                completelyUnresponsiveNodes.put(cassandraServer, e);
                blacklist.add(cassandraServer);
            }

            if (thisHostResponded) {
                try {
                    runOnCassandraServer(cassandraServer, getValidatePartitioner());
                } catch (Exception e) {
                    aliveButInvalidPartitionerNodes.put(cassandraServer, e);
                }
            }
        }

        StringBuilder errorBuilderForEntireCluster = new StringBuilder();
        if (completelyUnresponsiveNodes.size() > 0) {
            errorBuilderForEntireCluster
                    .append("Performing routine startup checks,")
                    .append(" determined that the following hosts are unreachable for the following reasons: \n");
            completelyUnresponsiveNodes.forEach(
                    (cassandraServer, exception) -> errorBuilderForEntireCluster.append(String.format(
                            "\tServer: %s was marked unreachable via proxy: %s, with exception: %s%n",
                            cassandraServer.cassandraHostName(),
                            CassandraLogHelper.host(cassandraServer.proxy()),
                            exception.toString())));
        }

        if (aliveButInvalidPartitionerNodes.size() > 0) {
            errorBuilderForEntireCluster
                    .append("Performing routine startup checks,")
                    .append("determined that the following hosts were alive but are configured")
                    .append("with an invalid partitioner: \n");
            aliveButInvalidPartitionerNodes.forEach(
                    (host, exception) -> errorBuilderForEntireCluster.append(String.format(
                            "\tHost: %s was marked as invalid partitioner" + " via exception: %s%n",
                            host.cassandraHostName(), exception.toString())));
        }

        if (atLeastOneHostResponded && aliveButInvalidPartitionerNodes.size() == 0) {
            return;
        } else {
            throw new RuntimeException(errorBuilderForEntireCluster.toString());
        }
    }

    @Override
    public <V, K extends Exception> V runWithRetry(FunctionCheckedException<CassandraClient, V, K> fn) throws K {
        return runWithRetryOnServer(cassandra.getRandomGoodHost().getCassandraServer(), fn);
    }

    @Override
    public <V, K extends Exception> V runWithRetryOnServer(
            CassandraServer specifiedServer, FunctionCheckedException<CassandraClient, V, K> fn) throws K {
        RetryableCassandraRequest<V, K> req = new RetryableCassandraRequest<>(specifiedServer, fn);

        while (true) {
            if (log.isTraceEnabled()) {
                log.trace("Running function on host {}.", SafeArg.of("server", req.getCassandraServer()));
            }
            CassandraClientPoolingContainer hostPool = getPreferredHostOrFallBack(req);

            try {
                V response = runWithPooledResourceRecordingMetrics(hostPool, req.getFunction());
                removeFromBlacklistAfterResponse(hostPool.getCassandraServer());
                return response;
            } catch (Exception ex) {
                exceptionHandler.handleExceptionFromRequest(req, hostPool.getCassandraServer(), ex);
            }
        }
    }

    private <V, K extends Exception> CassandraClientPoolingContainer getPreferredHostOrFallBack(
            RetryableCassandraRequest<V, K> req) {
        CassandraClientPoolingContainer hostPool = cassandra.getPools().get(req.getCassandraServer());

        if (blacklist.contains(req.getCassandraServer()) || hostPool == null || req.shouldGiveUpOnPreferredHost()) {
            CassandraServer previousHost = hostPool == null ? req.getCassandraServer() : hostPool.getCassandraServer();
            Optional<CassandraClientPoolingContainer> hostPoolCandidate = cassandra.getRandomGoodHostForPredicate(
                    address -> !req.alreadyTriedOnHost(address), req.getTriedHosts());
            hostPool = hostPoolCandidate.orElseGet(cassandra::getRandomGoodHost);
            log.warn(
                    "Randomly redirected a query intended for host {} to {}.",
                    SafeArg.of("previousHost", previousHost),
                    SafeArg.of("randomHost", hostPool.getCassandraServer()));
        }
        return hostPool;
    }

    @Override
    public <V, K extends Exception> V run(FunctionCheckedException<CassandraClient, V, K> fn) throws K {
        return runOnCassandraServer(cassandra.getRandomGoodHost().getCassandraServer(), fn);
    }

    @Override
    public <V, K extends Exception> V runOnCassandraServer(
            CassandraServer specifiedServer, FunctionCheckedException<CassandraClient, V, K> fn) throws K {
        CassandraClientPoolingContainer hostPool = cassandra.getPools().get(specifiedServer);
        V response = runWithPooledResourceRecordingMetrics(hostPool, fn);
        removeFromBlacklistAfterResponse(specifiedServer);
        return response;
    }

    private void removeFromBlacklistAfterResponse(CassandraServer cassandraServer) {
        if (blacklist.contains(cassandraServer)) {
            blacklist.remove(cassandraServer);
            log.info(
                    "Added cassandraServer {} back into the pool after receiving a successful response",
                    SafeArg.of("cassandraServer", cassandraServer));
        }
    }

    private <V, K extends Exception> V runWithPooledResourceRecordingMetrics(
            CassandraClientPoolingContainer hostPool, FunctionCheckedException<CassandraClient, V, K> fn) throws K {

        metrics.recordRequestOnHost(hostPool);
        try {
            return hostPool.runWithPooledResource(fn);
        } catch (Exception e) {
            metrics.recordExceptionOnHost(hostPool);
            if (CassandraRequestExceptionHandler.isConnectionException(e)) {
                metrics.recordConnectionExceptionOnHost(hostPool);
            }
            throw e;
        }
    }

    @Override
    public FunctionCheckedException<CassandraClient, Void, Exception> getValidatePartitioner() {
        return CassandraUtils.getValidatePartitioner(config);
    }

    public enum StartupChecks {
        RUN,
        DO_NOT_RUN
    }
}<|MERGE_RESOLUTION|>--- conflicted
+++ resolved
@@ -193,12 +193,9 @@
                 blacklist,
                 new CassandraClientPoolMetrics(metricsManager),
                 CassandraTopologyValidator.create(
-<<<<<<< HEAD
                         CassandraTopologyValidationMetrics.of(metricsManager.getTaggedRegistry()),
-                        CassandraClientConfig.of(config)),
-=======
-                        CassandraTopologyValidationMetrics.of(metricsManager.getTaggedRegistry()), runtimeConfig),
->>>>>>> 1774a018
+                        CassandraClientConfig.of(config),
+                        runtimeConfig),
                 new CassandraAbsentHostTracker(config.consecutiveAbsencesBeforePoolRemoval()));
         cassandraClientPool.wrapper.initialize(initializeAsync);
         return cassandraClientPool.wrapper.isInitialized() ? cassandraClientPool : cassandraClientPool.wrapper;
