/*
 * Copyright 2015 Palantir Technologies, Inc. All rights reserved.
 *
 * Licensed under the BSD-3 License (the "License");
 * you may not use this file except in compliance with the License.
 * You may obtain a copy of the License at
 *
 * http://opensource.org/licenses/BSD-3-Clause
 *
 * Unless required by applicable law or agreed to in writing, software
 * distributed under the License is distributed on an "AS IS" BASIS,
 * WITHOUT WARRANTIES OR CONDITIONS OF ANY KIND, either express or implied.
 * See the License for the specific language governing permissions and
 * limitations under the License.
 */
package com.palantir.atlasdb.keyvalue.cassandra;

import java.net.InetAddress;
import java.net.InetSocketAddress;
import java.net.SocketException;
import java.net.SocketTimeoutException;
import java.net.UnknownHostException;
import java.util.Comparator;
import java.util.HashMap;
import java.util.List;
import java.util.Map;
import java.util.Map.Entry;
import java.util.NavigableMap;
import java.util.NoSuchElementException;
import java.util.Optional;
import java.util.Set;
import java.util.TreeMap;
import java.util.concurrent.ScheduledExecutorService;
import java.util.concurrent.ScheduledFuture;
import java.util.concurrent.ThreadLocalRandom;
import java.util.concurrent.TimeUnit;
import java.util.function.Consumer;
import java.util.function.Predicate;
import java.util.stream.Collectors;

import org.apache.cassandra.thrift.Cassandra;
import org.apache.cassandra.thrift.InvalidRequestException;
import org.apache.cassandra.thrift.NotFoundException;
import org.apache.cassandra.thrift.TimedOutException;
import org.apache.cassandra.thrift.TokenRange;
import org.apache.cassandra.thrift.UnavailableException;
import org.apache.thrift.transport.TTransportException;
import org.slf4j.Logger;
import org.slf4j.LoggerFactory;
import org.slf4j.helpers.MessageFormatter;

import com.codahale.metrics.Meter;
import com.google.common.annotations.VisibleForTesting;
import com.google.common.base.Preconditions;
import com.google.common.collect.HashMultimap;
import com.google.common.collect.ImmutableList;
import com.google.common.collect.ImmutableRangeMap;
import com.google.common.collect.ImmutableSet;
import com.google.common.collect.Iterables;
import com.google.common.collect.Maps;
import com.google.common.collect.Multimap;
import com.google.common.collect.Range;
import com.google.common.collect.RangeMap;
import com.google.common.collect.Sets;
import com.google.common.io.BaseEncoding;
import com.google.common.util.concurrent.ThreadFactoryBuilder;
import com.palantir.async.initializer.AsyncInitializer;
import com.palantir.atlasdb.AtlasDbConstants;
import com.palantir.atlasdb.cassandra.CassandraKeyValueServiceConfig;
import com.palantir.atlasdb.keyvalue.api.Cell;
import com.palantir.atlasdb.keyvalue.api.InsufficientConsistencyException;
import com.palantir.atlasdb.keyvalue.api.TableReference;
import com.palantir.atlasdb.keyvalue.cassandra.CassandraClientFactory.ClientCreationFailedException;
import com.palantir.atlasdb.qos.FakeQosClient;
import com.palantir.atlasdb.qos.QosClient;
import com.palantir.atlasdb.util.MetricsManager;
import com.palantir.common.base.FunctionCheckedException;
import com.palantir.common.base.Throwables;
import com.palantir.common.concurrent.PTExecutors;
import com.palantir.logsafe.SafeArg;
import com.palantir.logsafe.UnsafeArg;
import com.palantir.processors.AutoDelegate;
import com.palantir.remoting3.tracing.Tracers;

/**
 * Feature breakdown:
 *   - Pooling
 *   - Token Aware Mapping / Query Routing / Data partitioning
 *   - Retriable Queries
 *   - Pool member error tracking / blacklisting*
 *   - Pool refreshing
 *   - Pool node autodiscovery
 *   - Pool member health checking*
 *
 *   *entirely new features
 *
 *   By our old system, this would be a
 *   RefreshingRetriableTokenAwareHealthCheckingManyHostCassandraClientPoolingContainerManager;
 *   ... this is one of the reasons why there is a new system.
 **/
@SuppressWarnings("checkstyle:FinalClass") // non-final for mocking
@AutoDelegate(typeToExtend = CassandraClientPool.class)
public class CassandraClientPoolImpl implements CassandraClientPool {
    private class InitializingWrapper extends AsyncInitializer implements AutoDelegate_CassandraClientPool {
        @Override
        public CassandraClientPool delegate() {
            checkInitialized();
            return CassandraClientPoolImpl.this;
        }

        @Override
        protected void tryInitialize() {
            CassandraClientPoolImpl.this.tryInitialize();
        }

        @Override
        protected void cleanUpOnInitFailure() {
            CassandraClientPoolImpl.this.cleanUpOnInitFailure();
        }

        @Override
        protected String getInitializingClassName() {
            return "CassandraClientPool";
        }

        @Override
        public void shutdown() {
            cancelInitialization(CassandraClientPoolImpl.this::shutdown);
        }
    }

    private static final Logger log = LoggerFactory.getLogger(CassandraClientPool.class);
    private static final String CONNECTION_FAILURE_MSG = "Tried to connect to cassandra {} times."
            + " Error writing to Cassandra socket."
            + " Likely cause: Exceeded maximum thrift frame size;"
            + " unlikely cause: network issues.";
    /**
     * This is the maximum number of times we'll accept connection failures to one host before blacklisting it. Note
     * that subsequent hosts we try in the same call will actually be blacklisted after one connection failure
     */
    @VisibleForTesting
    static final int MAX_TRIES_SAME_HOST = 3;

    @VisibleForTesting
    static final int MAX_TRIES_TOTAL = 6;
    @VisibleForTesting
    volatile RangeMap<LightweightOppToken, List<InetSocketAddress>> tokenMap = ImmutableRangeMap.of();

    private Blacklist blacklist = new Blacklist();

    final TokenRangeWritesLogger tokenRangeWritesLogger = TokenRangeWritesLogger.createUninitialized();
    private final CassandraKeyValueServiceConfig config;
    private final Map<InetSocketAddress, CassandraClientPoolingContainer> currentPools = Maps.newConcurrentMap();
    private final StartupChecks startupChecks;
    private final QosClient qosClient;
    private final ScheduledExecutorService refreshDaemon;
    private final MetricsManager metricsManager = new MetricsManager();
    private final RequestMetrics aggregateMetrics = new RequestMetrics(null);
    private final Map<InetSocketAddress, RequestMetrics> metricsByHost = new HashMap<>();
    private final InitializingWrapper wrapper = new InitializingWrapper();

    private List<InetSocketAddress> cassandraHosts;
    private ScheduledFuture<?> refreshPoolFuture;

    @VisibleForTesting
    static CassandraClientPoolImpl createImplForTest(CassandraKeyValueServiceConfig config,
            StartupChecks startupChecks) {
        return create(config, startupChecks, AtlasDbConstants.DEFAULT_INITIALIZE_ASYNC, FakeQosClient.INSTANCE);
    }

    public static CassandraClientPool create(CassandraKeyValueServiceConfig config) {
        return create(config, AtlasDbConstants.DEFAULT_INITIALIZE_ASYNC, FakeQosClient.INSTANCE);
    }

<<<<<<< HEAD
    public static CassandraClientPool create(CassandraKeyValueServiceConfig config, boolean initializeAsync,
            QosClient qosClient) {
        CassandraClientPoolImpl cassandraClientPool = create(config, StartupChecks.RUN, initializeAsync, qosClient);
        return cassandraClientPool.wrapper.isInitialized() ? cassandraClientPool : cassandraClientPool.wrapper;
    }

    private static CassandraClientPoolImpl create(CassandraKeyValueServiceConfig config,
            StartupChecks startupChecks, boolean initializeAsync, QosClient qosClient) {
        CassandraClientPoolImpl cassandraClientPool = new CassandraClientPoolImpl(config, startupChecks, qosClient);
=======
    public static CassandraClientPool create(CassandraKeyValueServiceConfig config, boolean initializeAsync) {
        CassandraClientPoolImpl cassandraClientPool = create(config, StartupChecks.RUN, initializeAsync);
        return cassandraClientPool.wrapper.isInitialized() ? cassandraClientPool : cassandraClientPool.wrapper;
    }

    private static CassandraClientPoolImpl create(CassandraKeyValueServiceConfig config, StartupChecks startupChecks,
            boolean initializeAsync) {
        CassandraClientPoolImpl cassandraClientPool = new CassandraClientPoolImpl(config, startupChecks);
>>>>>>> 1e32e9dc
        cassandraClientPool.wrapper.initialize(initializeAsync);
        return cassandraClientPool;
    }


    private CassandraClientPoolImpl(CassandraKeyValueServiceConfig config, StartupChecks startupChecks,
            QosClient qosClient) {
        this.config = config;
        this.startupChecks = startupChecks;
        this.qosClient = qosClient;
        this.refreshDaemon = Tracers.wrap(PTExecutors.newScheduledThreadPool(1, new ThreadFactoryBuilder()
                .setDaemon(true)
                .setNameFormat("CassandraClientPoolRefresh-%d")
                .build()));
    }

    private void tryInitialize() {
        cassandraHosts = config.servers().stream()
                .sorted(Comparator.comparing(InetSocketAddress::toString))
                .collect(Collectors.toList());
        cassandraHosts.forEach(this::addPool);

        refreshPoolFuture = refreshDaemon.scheduleWithFixedDelay(() -> {
            try {
                refreshPool();
            } catch (Throwable t) {
                log.error("Failed to refresh Cassandra KVS pool."
                        + " Extended periods of being unable to refresh will cause perf degradation.", t);
            }
        }, config.poolRefreshIntervalSeconds(), config.poolRefreshIntervalSeconds(), TimeUnit.SECONDS);

        // for testability, mock/spy are bad at mockability of things called in constructors
        if (startupChecks == StartupChecks.RUN) {
            runOneTimeStartupChecks();
        }
        refreshPool(); // ensure we've initialized before returning
        registerAggregateMetrics();
    }

    private void cleanUpOnInitFailure() {
        metricsManager.deregisterMetrics();
        refreshPoolFuture.cancel(true);
        currentPools.forEach((address, cassandraClientPoolingContainer) ->
                cassandraClientPoolingContainer.shutdownPooling());
        currentPools.clear();
    }

    @Override
    public void shutdown() {
        refreshDaemon.shutdown();
        currentPools.forEach((address, cassandraClientPoolingContainer) ->
                cassandraClientPoolingContainer.shutdownPooling());
        metricsManager.deregisterMetrics();
    }

    @VisibleForTesting
    Blacklist getBlacklist() {
        return blacklist;
    }

    @Override
    public Map<InetSocketAddress, CassandraClientPoolingContainer> getCurrentPools() {
        return currentPools;
    }

    @Override
    public <V> void markWritesForTable(Map<Cell, V> entries, TableReference tableRef) {
        tokenRangeWritesLogger.markWritesForTable(entries.keySet(), tableRef);
    }

    private void registerAggregateMetrics() {
        metricsManager.registerMetric(
                CassandraClientPool.class, "numBlacklistedHosts",
                () -> blacklist.size());
        metricsManager.registerMetric(
                CassandraClientPool.class, "requestFailureProportion",
                aggregateMetrics::getExceptionProportion);
        metricsManager.registerMetric(
                CassandraClientPool.class, "requestConnectionExceptionProportion",
                aggregateMetrics::getConnectionExceptionProportion);
    }

    private synchronized void refreshPool() {
        checkAndUpdateBlacklist();

        Set<InetSocketAddress> serversToAdd = Sets.newHashSet(config.servers());
        Set<InetSocketAddress> serversToRemove = ImmutableSet.of();

        if (config.autoRefreshNodes()) {
            refreshTokenRanges(); // re-use token mapping as list of hosts in the cluster
            for (List<InetSocketAddress> rangeOwners : tokenMap.asMapOfRanges().values()) {
                for (InetSocketAddress address : rangeOwners) {
                    serversToAdd.add(address);
                }
            }
        }

        serversToAdd = Sets.difference(serversToAdd, currentPools.keySet());

        if (!config.autoRefreshNodes()) { // (we would just add them back in)
            serversToRemove = Sets.difference(currentPools.keySet(), config.servers());
        }

        serversToAdd.forEach(this::addPool);
        serversToRemove.forEach(this::removePool);

        if (!(serversToAdd.isEmpty() && serversToRemove.isEmpty())) { // if we made any changes
            sanityCheckRingConsistency();
            if (!config.autoRefreshNodes()) { // grab new token mapping, if we didn't already do this before
                refreshTokenRanges();
            }
        }

        log.debug("Cassandra pool refresh added hosts {}, removed hosts {}.",
                SafeArg.of("serversToAdd", CassandraLogHelper.collectionOfHosts(serversToAdd)),
                SafeArg.of("serversToRemove", CassandraLogHelper.collectionOfHosts(serversToRemove)));
        debugLogStateOfPool();
    }

    @VisibleForTesting
    void addPool(InetSocketAddress server) {
        int currentPoolNumber = cassandraHosts.indexOf(server) + 1;
        addPool(server, new CassandraClientPoolingContainer(qosClient, server, config, currentPoolNumber));
    }

    @VisibleForTesting
    void addPool(InetSocketAddress server, CassandraClientPoolingContainer container) {
        currentPools.put(server, container);
    }

    @VisibleForTesting
    void removePool(InetSocketAddress removedServerAddress) {
        blacklist.remove(removedServerAddress);
        try {
            currentPools.get(removedServerAddress).shutdownPooling();
        } catch (Exception e) {
            log.warn("While removing a host ({}) from the pool, we were unable to gently cleanup resources.",
                    SafeArg.of("removedServerAddress", CassandraLogHelper.host(removedServerAddress)),
                    e);
        }
        currentPools.remove(removedServerAddress);
    }

    private void debugLogStateOfPool() {
        if (log.isDebugEnabled()) {
            StringBuilder currentState = new StringBuilder();
            currentState.append(
                    String.format("POOL STATUS: Current blacklist = %s,%n current hosts in pool = %s%n",
                    blacklist.getBlacklistedHosts().keySet().toString(), currentPools.keySet().toString()));
            for (Entry<InetSocketAddress, CassandraClientPoolingContainer> entry : currentPools.entrySet()) {
                int activeCheckouts = entry.getValue().getActiveCheckouts();
                int totalAllowed = entry.getValue().getPoolSize();

                currentState.append(
                        String.format("\tPOOL STATUS: Pooled host %s has %s out of %s connections checked out.%n",
                                entry.getKey(),
                                activeCheckouts > 0 ? Integer.toString(activeCheckouts) : "(unknown)",
                                totalAllowed > 0 ? Integer.toString(totalAllowed) : "(not bounded)"));
            }
            log.debug("Current pool state: {}", currentState.toString());
        }
    }

    private void checkAndUpdateBlacklist() {
        // Check blacklist and re-integrate or continue to wait as necessary
        for (Map.Entry<InetSocketAddress, Long> blacklistedEntry : blacklist.getBlacklistedHosts().entrySet()) {
            long backoffTimeMillis = TimeUnit.SECONDS.toMillis(config.unresponsiveHostBackoffTimeSeconds());
            if (blacklistedEntry.getValue() + backoffTimeMillis < System.currentTimeMillis()) {
                InetSocketAddress host = blacklistedEntry.getKey();
                if (isHostHealthy(host)) {
                    blacklist.remove(host);
                    log.info("Added host {} back into the pool after a waiting period and successful health check.",
                            SafeArg.of("host", CassandraLogHelper.host(host)));
                }
            }
        }
    }

    private boolean isHostHealthy(InetSocketAddress host) {
        try {
            CassandraClientPoolingContainer testingContainer = currentPools.get(host);
            testingContainer.runWithPooledResource(describeRing);
            testingContainer.runWithPooledResource(validatePartitioner);
            return true;
        } catch (Exception e) {
            log.warn("We tried to add {} back into the pool, but got an exception"
                            + " that caused us to distrust this host further. Exception message was: {} : {}",
                    SafeArg.of("host", CassandraLogHelper.host(host)),
                    SafeArg.of("exceptionClass", e.getClass().getCanonicalName()),
                    UnsafeArg.of("exceptionMessage", e.getMessage()));
            return false;
        }
    }

    private CassandraClientPoolingContainer getRandomGoodHost() {
        return getRandomGoodHostForPredicate(address -> true).orElseThrow(
                () -> new IllegalStateException("No hosts available."));
    }

    @VisibleForTesting
    Optional<CassandraClientPoolingContainer> getRandomGoodHostForPredicate(Predicate<InetSocketAddress> predicate) {
        Map<InetSocketAddress, CassandraClientPoolingContainer> pools = currentPools;

        Set<InetSocketAddress> filteredHosts = pools.keySet().stream()
                .filter(predicate)
                .collect(Collectors.toSet());
        if (filteredHosts.isEmpty()) {
            log.error("No hosts match the provided predicate.");
            return Optional.empty();
        }

        Set<InetSocketAddress> livingHosts = Sets.difference(filteredHosts, blacklist.getBlacklistedHosts().keySet());
        if (livingHosts.isEmpty()) {
            log.warn("There are no known live hosts in the connection pool matching the predicate. We're choosing"
                    + " one at random in a last-ditch attempt at forward progress.");
            livingHosts = filteredHosts;
        }

        InetSocketAddress randomLivingHost = getRandomHostByActiveConnections(
                Maps.filterKeys(currentPools, livingHosts::contains));
        return Optional.ofNullable(pools.get(randomLivingHost));
    }

    @Override
    public InetSocketAddress getRandomHostForKey(byte[] key) {
        List<InetSocketAddress> hostsForKey = tokenMap.get(new LightweightOppToken(key));

        if (hostsForKey == null) {
            log.debug("We attempted to route your query to a cassandra host that already contains the relevant data."
                    + " However, the mapping of which host contains which data is not available yet."
                    + " We will choose a random host instead.");
            return getRandomGoodHost().getHost();
        }

        Set<InetSocketAddress> liveOwnerHosts = Sets.difference(
                ImmutableSet.copyOf(hostsForKey),
                blacklist.getBlacklistedHosts().keySet());

        if (liveOwnerHosts.isEmpty()) {
            log.warn("Perf / cluster stability issue. Token aware query routing has failed because there are no known "
                    + "live hosts that claim ownership of the given range. Falling back to choosing a random live node."
                    + " Current host blacklist is {}."
                    + " Current state logged at TRACE",
                    SafeArg.of("blacklistedHosts", CassandraLogHelper.blacklistedHosts(blacklist)));
            log.trace("Current ring view is: {}.",
                    SafeArg.of("tokenMap", CassandraLogHelper.tokenMap(tokenMap)));
            return getRandomGoodHost().getHost();
        } else {
            return getRandomHostByActiveConnections(Maps.filterKeys(currentPools, liveOwnerHosts::contains));
        }
    }

    private static InetSocketAddress getRandomHostByActiveConnections(
            Map<InetSocketAddress, CassandraClientPoolingContainer> pools) {
        return WeightedHosts.create(pools).getRandomHost();
    }

    @VisibleForTesting
    void runOneTimeStartupChecks() {
        try {
            CassandraVerifier.ensureKeyspaceExistsAndIsUpToDate(this, config);
        } catch (Exception e) {
            log.error("Startup checks failed, was not able to create the keyspace or ensure it already existed.");
            throw new RuntimeException(e);
        }

        Map<InetSocketAddress, Exception> completelyUnresponsiveHosts = Maps.newHashMap();
        Map<InetSocketAddress, Exception> aliveButInvalidPartitionerHosts = Maps.newHashMap();
        boolean thisHostResponded = false;
        boolean atLeastOneHostResponded = false;
        for (InetSocketAddress host : currentPools.keySet()) {
            thisHostResponded = false;
            try {
                runOnHost(host, CassandraVerifier.healthCheck);
                thisHostResponded = true;
                atLeastOneHostResponded = true;
            } catch (Exception e) {
                completelyUnresponsiveHosts.put(host, e);
                blacklist.add(host);
            }

            if (thisHostResponded) {
                try {
                    runOnHost(host, validatePartitioner);
                } catch (Exception e) {
                    aliveButInvalidPartitionerHosts.put(host, e);
                }
            }
        }

        StringBuilder errorBuilderForEntireCluster = new StringBuilder();
        if (completelyUnresponsiveHosts.size() > 0) {
            errorBuilderForEntireCluster.append("Performing routine startup checks,")
                    .append(" determined that the following hosts are unreachable for the following reasons: \n");
            completelyUnresponsiveHosts.forEach((host, exception) ->
                    errorBuilderForEntireCluster.append(String.format("\tHost: %s was marked unreachable"
                            + " via exception: %s%n", host.getHostString(), exception.toString())));
        }

        if (aliveButInvalidPartitionerHosts.size() > 0) {
            errorBuilderForEntireCluster.append("Performing routine startup checks,")
                    .append("determined that the following hosts were alive but are configured")
                    .append("with an invalid partitioner: \n");
            aliveButInvalidPartitionerHosts.forEach((host, exception) ->
                    errorBuilderForEntireCluster.append(String.format("\tHost: %s was marked as invalid partitioner"
                            + " via exception: %s%n", host.getHostString(), exception.toString())));
        }

        if (atLeastOneHostResponded && aliveButInvalidPartitionerHosts.size() == 0) {
            return;
        } else {
            throw new RuntimeException(errorBuilderForEntireCluster.toString());
        }
    }

    private InetSocketAddress getAddressForHostThrowUnchecked(String host) {
        try {
            return getAddressForHost(host);
        } catch (UnknownHostException e) {
            throw Throwables.rewrapAndThrowUncheckedException(e);
        }
    }

    @Override
    public InetSocketAddress getAddressForHost(String host) throws UnknownHostException {
        InetAddress resolvedHost = InetAddress.getByName(host);

        Set<InetSocketAddress> allKnownHosts = Sets.union(currentPools.keySet(), config.servers());
        for (InetSocketAddress address : allKnownHosts) {
            if (address.getAddress().equals(resolvedHost)) {
                return address;
            }
        }

        Set<Integer> allKnownPorts = allKnownHosts.stream()
                .map(InetSocketAddress::getPort)
                .collect(Collectors.toSet());

        if (allKnownPorts.size() == 1) { // if everyone is on one port, try and use that
            return new InetSocketAddress(resolvedHost, Iterables.getOnlyElement(allKnownPorts));
        } else {
            throw new UnknownHostException("Couldn't find the provided host in server list or current servers");
        }
    }

    private void refreshTokenRanges() {
        try {
            ImmutableRangeMap.Builder<LightweightOppToken, List<InetSocketAddress>> newTokenRing =
                    ImmutableRangeMap.builder();

            // grab latest token ring view from a random node in the cluster
            List<TokenRange> tokenRanges = getRandomGoodHost().runWithPooledResource(describeRing);

            // RangeMap needs a little help with weird 1-node, 1-vnode, this-entire-feature-is-useless case
            if (tokenRanges.size() == 1) {
                String onlyEndpoint = Iterables.getOnlyElement(Iterables.getOnlyElement(tokenRanges).getEndpoints());
                InetSocketAddress onlyHost = getAddressForHost(onlyEndpoint);
                newTokenRing.put(Range.all(), ImmutableList.of(onlyHost));
            } else { // normal case, large cluster with many vnodes
                for (TokenRange tokenRange : tokenRanges) {
                    List<InetSocketAddress> hosts = tokenRange.getEndpoints().stream()
                            .map(host -> getAddressForHostThrowUnchecked(host)).collect(Collectors.toList());
                    LightweightOppToken startToken = new LightweightOppToken(
                            BaseEncoding.base16().decode(tokenRange.getStart_token().toUpperCase()));
                    LightweightOppToken endToken = new LightweightOppToken(
                            BaseEncoding.base16().decode(tokenRange.getEnd_token().toUpperCase()));
                    if (startToken.compareTo(endToken) <= 0) {
                        newTokenRing.put(Range.openClosed(startToken, endToken), hosts);
                    } else {
                        // Handle wrap-around
                        newTokenRing.put(Range.greaterThan(startToken), hosts);
                        newTokenRing.put(Range.atMost(endToken), hosts);
                    }
                }
            }
            tokenMap = newTokenRing.build();
            tokenRangeWritesLogger.updateTokenRanges(tokenMap.asMapOfRanges().keySet());
        } catch (Exception e) {
            log.error("Couldn't grab new token ranges for token aware cassandra mapping!", e);
        }
    }

    private FunctionCheckedException<CassandraClient, List<TokenRange>, Exception> describeRing =
            new FunctionCheckedException<CassandraClient, List<TokenRange>, Exception>() {
                @Override
                public List<TokenRange> apply(CassandraClient client) throws Exception {
                    return client.rawClient().describe_ring(config.getKeyspaceOrThrow());
                }
            };

    @Override
    public <V, K extends Exception> V runWithRetry(FunctionCheckedException<CassandraClient, V, K> fn) throws K {
        return runWithRetryOnHost(getRandomGoodHost().getHost(), fn);
    }

    @Override
    public <V, K extends Exception> V runWithRetryOnHost(
            InetSocketAddress specifiedHost,
            FunctionCheckedException<CassandraClient, V, K> fn) throws K {
        int numTries = 0;
        boolean shouldRetryOnDifferentHost = false;
        Set<InetSocketAddress> triedHosts = Sets.newHashSet();
        while (true) {
            if (log.isTraceEnabled()) {
                log.trace("Running function on host {}.",
                        SafeArg.of("host", CassandraLogHelper.host(specifiedHost)));
            }
            CassandraClientPoolingContainer hostPool = currentPools.get(specifiedHost);

            if (blacklist.contains(specifiedHost) || hostPool == null || shouldRetryOnDifferentHost) {
                InetSocketAddress previousHostPool = hostPool == null ? specifiedHost : hostPool.getHost();
                Optional<CassandraClientPoolingContainer> hostPoolCandidate
                        = getRandomGoodHostForPredicate(address -> !triedHosts.contains(address));
                hostPool = hostPoolCandidate.orElseGet(this::getRandomGoodHost);
                log.warn("Randomly redirected a query intended for host {} to {}.",
                        SafeArg.of("previousHost", CassandraLogHelper.host(previousHostPool)),
                        SafeArg.of("randomHost", CassandraLogHelper.host(hostPool.getHost())));
            }

            try {
                return runWithPooledResourceRecordingMetrics(hostPool, fn);
            } catch (Exception e) {
                numTries++;
                triedHosts.add(hostPool.getHost());
                this.<K>handleException(numTries, hostPool.getHost(), e);
                if (isRetriableWithBackoffException(e)) {
                    // And value between -500 and +500ms to backoff to better spread load on failover
                    int sleepDuration = numTries * 1000 + (ThreadLocalRandom.current().nextInt(1000) - 500);
                    log.warn("Retrying a query, {}, with backoff of {}ms, intended for host {}.",
                            UnsafeArg.of("queryString", fn.toString()),
                            SafeArg.of("sleepDuration", sleepDuration),
                            SafeArg.of("hostName", CassandraLogHelper.host(hostPool.getHost())));

                    try {
                        Thread.sleep(sleepDuration);
                    } catch (InterruptedException i) {
                        throw new RuntimeException(i);
                    }
                    if (numTries >= MAX_TRIES_SAME_HOST) {
                        shouldRetryOnDifferentHost = true;
                    }
                } else if (isFastFailoverException(e)) {
                    log.info("Retrying with fast failover a query intended for host {}.",
                            SafeArg.of("hostName", CassandraLogHelper.host(hostPool.getHost())));
                    shouldRetryOnDifferentHost = true;
                }
            }
        }
    }

    @Override
    public <V, K extends Exception> V run(FunctionCheckedException<CassandraClient, V, K> fn) throws K {
        return runOnHost(getRandomGoodHost().getHost(), fn);
    }

    @Override
    public <V, K extends Exception> V runOnHost(InetSocketAddress specifiedHost,
            FunctionCheckedException<CassandraClient, V, K> fn) throws K {
        CassandraClientPoolingContainer hostPool = currentPools.get(specifiedHost);
        return runWithPooledResourceRecordingMetrics(hostPool, fn);
    }

    private <V, K extends Exception> V runWithPooledResourceRecordingMetrics(
            CassandraClientPoolingContainer hostPool,
            FunctionCheckedException<CassandraClient, V, K> fn) throws K {

        recordRequestOnHost(hostPool);
        try {
            return hostPool.runWithPooledResource(fn);
        } catch (Exception e) {
            recordExceptionOnHost(hostPool);
            if (isConnectionException(e)) {
                recordConnectionExceptionOnHost(hostPool);
            }
            throw e;
        }
    }

    private void recordRequestOnHost(CassandraClientPoolingContainer hostPool) {
        updateMetricOnAggregateAndHost(hostPool, RequestMetrics::markRequest);
    }

    private void recordExceptionOnHost(CassandraClientPoolingContainer hostPool) {
        updateMetricOnAggregateAndHost(hostPool, RequestMetrics::markRequestException);
    }

    private void recordConnectionExceptionOnHost(CassandraClientPoolingContainer hostPool) {
        updateMetricOnAggregateAndHost(hostPool, RequestMetrics::markRequestConnectionException);
    }

    private void updateMetricOnAggregateAndHost(
            CassandraClientPoolingContainer hostPool,
            Consumer<RequestMetrics> metricsConsumer) {
        metricsConsumer.accept(aggregateMetrics);
        RequestMetrics requestMetricsForHost = metricsByHost.get(hostPool.getHost());
        if (requestMetricsForHost != null) {
            metricsConsumer.accept(requestMetricsForHost);
        }
    }

    @SuppressWarnings("unchecked")
    private <K extends Exception> void handleException(int numTries, InetSocketAddress host, Exception ex) throws K {
        if (isRetriableException(ex) || isRetriableWithBackoffException(ex) || isFastFailoverException(ex)) {
            if (numTries >= MAX_TRIES_TOTAL) {
                if (ex instanceof TTransportException
                        && ex.getCause() != null
                        && (ex.getCause().getClass() == SocketException.class)) {
                    log.error(CONNECTION_FAILURE_MSG, numTries, ex);
                    String errorMsg = MessageFormatter.format(CONNECTION_FAILURE_MSG, numTries).getMessage();
                    throw (K) new TTransportException(((TTransportException) ex).getType(), errorMsg, ex);
                } else {
                    log.error("Tried to connect to cassandra {} times.", SafeArg.of("numTries", numTries), ex);
                    throw (K) ex;
                }
            } else {
                // Only log the actual exception the first time
                if (numTries > 1) {
                    log.warn("Error occurred talking to cassandra. Attempt {} of {}. Exception message was: {} : {}",
                            SafeArg.of("numTries", numTries),
                            SafeArg.of("maxTotalTries", MAX_TRIES_TOTAL),
                            SafeArg.of("exceptionClass", ex.getClass().getTypeName()),
                            UnsafeArg.of("exceptionMessage", ex.getMessage()));
                } else {
                    log.warn("Error occurred talking to cassandra. Attempt {} of {}.",
                            SafeArg.of("numTries", numTries),
                            SafeArg.of("maxTotalTries", MAX_TRIES_TOTAL),
                            ex);
                }
                if (isConnectionException(ex) && numTries >= MAX_TRIES_SAME_HOST) {
                    blacklist.add(host);
                }
            }
        } else {
            throw (K) ex;
        }
    }

    // This method exists to verify a particularly nasty bug where cassandra doesn't have a
    // consistent ring across all of it's nodes.  One node will think it owns more than the others
    // think it does and they will not send writes to it, but it will respond to requests
    // acting like it does.
    private void sanityCheckRingConsistency() {
        Multimap<Set<TokenRange>, InetSocketAddress> tokenRangesToHost = HashMultimap.create();
        for (InetSocketAddress host : currentPools.keySet()) {
            Cassandra.Client client = null;
            try {
                client = CassandraClientFactory.getClientInternal(host, config);
                try {
                    client.describe_keyspace(config.getKeyspaceOrThrow());
                } catch (NotFoundException e) {
                    return; // don't care to check for ring consistency when we're not even fully initialized
                }
                tokenRangesToHost.put(ImmutableSet.copyOf(client.describe_ring(config.getKeyspaceOrThrow())), host);
            } catch (Exception e) {
                log.warn("Failed to get ring info from host: {}",
                        SafeArg.of("host", CassandraLogHelper.host(host)),
                        e);
            } finally {
                if (client != null) {
                    client.getOutputProtocol().getTransport().close();
                }
            }

            if (tokenRangesToHost.isEmpty()) {
                log.warn("Failed to get ring info for entire Cassandra cluster ({});"
                        + " ring could not be checked for consistency.",
                        UnsafeArg.of("keyspace", config.getKeyspaceOrThrow()));
                return;
            }

            if (tokenRangesToHost.keySet().size() == 1) { // all nodes agree on a consistent view of the cluster. Good.
                return;
            }

            RuntimeException ex = new IllegalStateException("Hosts have differing ring descriptions."
                    + " This can lead to inconsistent reads and lost data. ");
            log.error("QA-86204 {}: The token ranges to host are:\n{}",
                    SafeArg.of("exception", ex.getMessage()),
                    UnsafeArg.of("tokenRangesToHost", CassandraLogHelper.tokenRangesToHost(tokenRangesToHost)),
                    ex);


            // provide some easier to grok logging for the two most common cases
            if (tokenRangesToHost.size() > 2) {
                tokenRangesToHost.asMap().entrySet().stream()
                        .filter(entry -> entry.getValue().size() == 1)
                        .forEach(entry -> {
                            // We've checked above that entry.getValue() has one element, so we never NPE here.
                            String hostString = CassandraLogHelper.host(Iterables.getFirst(entry.getValue(), null));
                            log.error("Host: {} disagrees with the other nodes about the ring state.",
                                    SafeArg.of("host", hostString));
                        });
            }
            if (tokenRangesToHost.keySet().size() == 2) {
                ImmutableList<Set<TokenRange>> sets = ImmutableList.copyOf(tokenRangesToHost.keySet());
                Set<TokenRange> set1 = sets.get(0);
                Set<TokenRange> set2 = sets.get(1);
                log.error("Hosts are split. group1: {} group2: {}",
                        SafeArg.of("hosts1", CassandraLogHelper.collectionOfHosts(tokenRangesToHost.get(set1))),
                        SafeArg.of("hosts2", CassandraLogHelper.collectionOfHosts(tokenRangesToHost.get(set2))));
            }

            CassandraVerifier.logErrorOrThrow(ex.getMessage(), config.ignoreInconsistentRingChecks());
        }
    }

    @VisibleForTesting
    static boolean isConnectionException(Throwable ex) {
        return ex != null
                && (ex instanceof SocketTimeoutException
                || ex instanceof ClientCreationFailedException
                || isConnectionException(ex.getCause()));
    }

    @VisibleForTesting
    static boolean isRetriableException(Throwable ex) {
        return ex != null
                && (ex instanceof TTransportException
                || ex instanceof TimedOutException
                || ex instanceof InsufficientConsistencyException
                || isConnectionException(ex)
                || isRetriableException(ex.getCause()));
    }

    @VisibleForTesting
    static boolean isRetriableWithBackoffException(Throwable ex) {
        return ex != null
                // pool for this node is fully in use
                && (ex instanceof NoSuchElementException
                // remote cassandra node couldn't talk to enough other remote cassandra nodes to answer
                || ex instanceof UnavailableException
                // tcp socket timeout, possibly indicating network flake, long GC, or restarting server
                || isConnectionException(ex)
                || isRetriableWithBackoffException(ex.getCause()));
    }

    @VisibleForTesting
    static boolean isFastFailoverException(Throwable ex) {
        return ex != null
                // underlying cassandra table does not exist. The table might exist on other cassandra nodes.
                && (ex instanceof InvalidRequestException
                || isFastFailoverException(ex.getCause()));
    }

    private final FunctionCheckedException<CassandraClient, Void, Exception> validatePartitioner =
            new FunctionCheckedException<CassandraClient, Void, Exception>() {
                @Override
                public Void apply(CassandraClient client) throws Exception {
                    CassandraVerifier.validatePartitioner(client.rawClient().describe_partitioner(), config);
                    return null;
                }
            };

    @Override
    public FunctionCheckedException<CassandraClient, Void, Exception> getValidatePartitioner() {
        return validatePartitioner;
    }

    /**
     * Weights hosts inversely by the number of active connections. {@link #getRandomHost()} should then be used to
     * pick a random host
     */
    @VisibleForTesting
    static final class WeightedHosts {
        final NavigableMap<Integer, InetSocketAddress> hosts;

        private WeightedHosts(NavigableMap<Integer, InetSocketAddress> hosts) {
            this.hosts = hosts;
        }

        static WeightedHosts create(Map<InetSocketAddress, CassandraClientPoolingContainer> pools) {
            Preconditions.checkArgument(!pools.isEmpty(), "pools should be non-empty");
            return new WeightedHosts(buildHostsWeightedByActiveConnections(pools));
        }

        /**
         * The key for a host is the open upper bound of the weight. Since the domain is intended to be contiguous, the
         * closed lower bound of that weight is the key of the previous entry.
         * <p>
         * The closed lower bound of the first entry is 0.
         * <p>
         * Every weight is guaranteed to be non-zero in size. That is, every key is guaranteed to be at least one larger
         * than the previous key.
         */
        private static NavigableMap<Integer, InetSocketAddress> buildHostsWeightedByActiveConnections(
                Map<InetSocketAddress, CassandraClientPoolingContainer> pools) {

            Map<InetSocketAddress, Integer> openRequestsByHost = new HashMap<>(pools.size());
            int totalOpenRequests = 0;
            for (Entry<InetSocketAddress, CassandraClientPoolingContainer> poolEntry : pools.entrySet()) {
                int openRequests = Math.max(poolEntry.getValue().getOpenRequests(), 0);
                openRequestsByHost.put(poolEntry.getKey(), openRequests);
                totalOpenRequests += openRequests;
            }

            int lowerBoundInclusive = 0;
            NavigableMap<Integer, InetSocketAddress> weightedHosts = new TreeMap<>();
            for (Entry<InetSocketAddress, Integer> entry : openRequestsByHost.entrySet()) {
                // We want the weight to be inversely proportional to the number of open requests so that we pick
                // less-active hosts. We add 1 to make sure that all ranges are non-empty
                int weight = totalOpenRequests - entry.getValue() + 1;
                weightedHosts.put(lowerBoundInclusive + weight, entry.getKey());
                lowerBoundInclusive += weight;
            }
            return weightedHosts;
        }

        InetSocketAddress getRandomHost() {
            int index = ThreadLocalRandom.current().nextInt(hosts.lastKey());
            return getRandomHostInternal(index);
        }

        // This basically exists for testing
        InetSocketAddress getRandomHostInternal(int index) {
            return hosts.higherEntry(index).getValue();
        }
    }

    private class RequestMetrics {
        private final Meter totalRequests;
        private final Meter totalRequestExceptions;
        private final Meter totalRequestConnectionExceptions;

        RequestMetrics(String metricPrefix) {
            totalRequests = metricsManager.registerOrGetMeter(
                    CassandraClientPool.class, metricPrefix, "requests");
            totalRequestExceptions = metricsManager.registerOrGetMeter(
                    CassandraClientPool.class, metricPrefix, "requestExceptions");
            totalRequestConnectionExceptions = metricsManager.registerOrGetMeter(
                    CassandraClientPool.class, metricPrefix, "requestConnectionExceptions");
        }

        void markRequest() {
            totalRequests.mark();
        }

        void markRequestException() {
            totalRequestExceptions.mark();
        }

        void markRequestConnectionException() {
            totalRequestConnectionExceptions.mark();
        }

        // Approximate
        double getExceptionProportion() {
            return ((double) totalRequestExceptions.getCount()) / ((double) totalRequests.getCount());
        }

        // Approximate
        double getConnectionExceptionProportion() {
            return ((double) totalRequestConnectionExceptions.getCount()) / ((double) totalRequests.getCount());
        }
    }

    @VisibleForTesting
    enum StartupChecks {
        RUN,
        DO_NOT_RUN
    }
}<|MERGE_RESOLUTION|>--- conflicted
+++ resolved
@@ -172,7 +172,6 @@
         return create(config, AtlasDbConstants.DEFAULT_INITIALIZE_ASYNC, FakeQosClient.INSTANCE);
     }
 
-<<<<<<< HEAD
     public static CassandraClientPool create(CassandraKeyValueServiceConfig config, boolean initializeAsync,
             QosClient qosClient) {
         CassandraClientPoolImpl cassandraClientPool = create(config, StartupChecks.RUN, initializeAsync, qosClient);
@@ -182,16 +181,6 @@
     private static CassandraClientPoolImpl create(CassandraKeyValueServiceConfig config,
             StartupChecks startupChecks, boolean initializeAsync, QosClient qosClient) {
         CassandraClientPoolImpl cassandraClientPool = new CassandraClientPoolImpl(config, startupChecks, qosClient);
-=======
-    public static CassandraClientPool create(CassandraKeyValueServiceConfig config, boolean initializeAsync) {
-        CassandraClientPoolImpl cassandraClientPool = create(config, StartupChecks.RUN, initializeAsync);
-        return cassandraClientPool.wrapper.isInitialized() ? cassandraClientPool : cassandraClientPool.wrapper;
-    }
-
-    private static CassandraClientPoolImpl create(CassandraKeyValueServiceConfig config, StartupChecks startupChecks,
-            boolean initializeAsync) {
-        CassandraClientPoolImpl cassandraClientPool = new CassandraClientPoolImpl(config, startupChecks);
->>>>>>> 1e32e9dc
         cassandraClientPool.wrapper.initialize(initializeAsync);
         return cassandraClientPool;
     }
