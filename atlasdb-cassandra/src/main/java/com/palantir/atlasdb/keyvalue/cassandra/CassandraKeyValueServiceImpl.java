--- conflicted
+++ resolved
@@ -263,12 +263,9 @@
                         config,
                         runtimeConfig.map(CassandraKeyValueServiceRuntimeConfig::unresponsiveHostBackoffTimeSeconds)),
                 CassandraTopologyValidator.create(
-<<<<<<< HEAD
                         CassandraTopologyValidationMetrics.of(metricsManager.getTaggedRegistry()),
-                        CassandraClientConfig.of(config)),
-=======
-                        CassandraTopologyValidationMetrics.of(metricsManager.getTaggedRegistry()), runtimeConfig),
->>>>>>> 1774a018
+                        CassandraClientConfig.of(config),
+                        runtimeConfig),
                 new CassandraAbsentHostTracker(config.consecutiveAbsencesBeforePoolRemoval()));
 
         return createOrShutdownClientPool(
