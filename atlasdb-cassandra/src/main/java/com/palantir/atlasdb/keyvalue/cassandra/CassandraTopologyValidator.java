/*
 * (c) Copyright 2022 Palantir Technologies Inc. All rights reserved.
 *
 * Licensed under the Apache License, Version 2.0 (the "License");
 * you may not use this file except in compliance with the License.
 * You may obtain a copy of the License at
 *
 *     http://www.apache.org/licenses/LICENSE-2.0
 *
 * Unless required by applicable law or agreed to in writing, software
 * distributed under the License is distributed on an "AS IS" BASIS,
 * WITHOUT WARRANTIES OR CONDITIONS OF ANY KIND, either express or implied.
 * See the License for the specific language governing permissions and
 * limitations under the License.
 */

package com.palantir.atlasdb.keyvalue.cassandra;

import com.github.rholder.retry.RetryException;
import com.github.rholder.retry.Retryer;
import com.github.rholder.retry.RetryerBuilder;
import com.github.rholder.retry.StopStrategies;
import com.github.rholder.retry.WaitStrategies;
import com.google.common.annotations.VisibleForTesting;
import com.google.common.base.Stopwatch;
import com.google.common.collect.Iterables;
import com.google.common.collect.Sets;
import com.palantir.atlasdb.CassandraTopologyValidationMetrics;
<<<<<<< HEAD
import com.palantir.atlasdb.keyvalue.cassandra.CassandraClientFactory.CassandraClientConfig;
=======
import com.palantir.atlasdb.cassandra.CassandraKeyValueServiceRuntimeConfig;
import com.palantir.atlasdb.cassandra.CassandraServersConfigs.ThriftHostsExtractingVisitor;
>>>>>>> 1774a018
import com.palantir.atlasdb.keyvalue.cassandra.pool.CassandraServer;
import com.palantir.common.base.FunctionCheckedException;
import com.palantir.common.streams.KeyedStream;
import com.palantir.logsafe.Preconditions;
import com.palantir.logsafe.SafeArg;
import com.palantir.logsafe.exceptions.SafeIllegalStateException;
import com.palantir.logsafe.logger.SafeLogger;
import com.palantir.logsafe.logger.SafeLoggerFactory;
import com.palantir.refreshable.Refreshable;
import java.net.InetSocketAddress;
import java.time.Duration;
import java.util.Map;
import java.util.Optional;
import java.util.Set;
import java.util.concurrent.ExecutionException;
import java.util.concurrent.TimeUnit;
import java.util.concurrent.atomic.AtomicReference;
import java.util.function.Supplier;
import java.util.stream.Collectors;
import one.util.streamex.EntryStream;
import org.apache.thrift.TApplicationException;
import org.apache.thrift.TException;
import org.immutables.value.Value;

public final class CassandraTopologyValidator {
    private static final SafeLogger log = SafeLoggerFactory.get(CassandraTopologyValidator.class);
    private final CassandraTopologyValidationMetrics metrics;
    private final AtomicReference<ConsistentClusterTopology> pastConsistentTopology;
<<<<<<< HEAD
    private final FunctionCheckedException<CassandraServer, CassandraClient, TException> cassandraClientFactory;

    private CassandraTopologyValidator(
            CassandraTopologyValidationMetrics metrics,
            FunctionCheckedException<CassandraServer, CassandraClient, TException> cassandraClientFactory) {
=======
    private final Supplier<Set<String>> configuredServers;

    @VisibleForTesting
    CassandraTopologyValidator(CassandraTopologyValidationMetrics metrics, Supplier<Set<String>> configuredServers) {
>>>>>>> 1774a018
        this.metrics = metrics;
        this.cassandraClientFactory = cassandraClientFactory;
        this.pastConsistentTopology = new AtomicReference<>();
        this.configuredServers = configuredServers;
    }

    public static CassandraTopologyValidator create(
            CassandraTopologyValidationMetrics metrics,
            Refreshable<CassandraKeyValueServiceRuntimeConfig> runtimeConfigRefreshable) {
        return new CassandraTopologyValidator(
                metrics,
                runtimeConfigRefreshable.map(
                        config -> config.servers().accept(ThriftHostsExtractingVisitor.INSTANCE).stream()
                                .map(InetSocketAddress::getHostString)
                                .collect(Collectors.toSet())));
    }

    public static CassandraTopologyValidator create(
            CassandraTopologyValidationMetrics metrics, CassandraClientConfig clientConfig) {
        return new CassandraTopologyValidator(
                metrics, server -> CassandraClientFactory.getClientInternal(server, clientConfig));
    }

    @VisibleForTesting
    static CassandraTopologyValidator createForTests(
            CassandraTopologyValidationMetrics metrics,
            FunctionCheckedException<CassandraServer, CassandraClient, TException> cassandraClientFactory) {
        return new CassandraTopologyValidator(metrics, cassandraClientFactory);
    }

    /**
     * Checks a set of new Cassandra servers against the current Casssandra servers
     * to ensure their topologies are matching. This is done to prevent user-led split-brain,
     * which can occur if a user accidentally provided hostnames for two different Cassandra clusters.
     * <p>
     * This is done by coming to a consensus on the topology of the pre-existing hosts,
     * and then subsequently returning any new hosts which do not match the present topology.
     * <p>
     * Of course, there is the base case of all hosts will be new. In this case, we simply check that all
     * new hosts are in consensus.
     * <p>
     * Servers that do not have support for the get_host_ids endpoint are always considered consistent,
     * even if we cannot come to a consensus on the hosts that do support the endpoint.
     * <p>
     * Consensus may be demonstrated independently by a set of nodes. In this case, we require that:
     * (1) A quorum of nodes (excluding those without `get_host_ids` support) are reachable.
     * (2) All reachable nodes have the same set of hostIds.
     * (3) All Cassandra nodes without get_host_ids support are considered to be matching.
     * <p>
     * The above should be sufficient to prevent user-led split-brain as:
     * (1) The initial list of servers validate that they've at least quorum for consensus of topology.
     * (2) All new hosts added then must match the set of pre-existing hosts topology.
     * <p>
     * Consensus may also be demonstrated and new hosts added without a quorum of nodes being reachable, if:
     * (4) New hosts support get_host_ids, and have the same set of hostIds as the most recent previous consensus
     * satisfied through conditions (1) - (3).
     * <p>
     * In this case, we know that a previous set of servers had quorum for a consensus, which we are also agreeing to.
     * Since we aren't agreeing on any new values, values that were agreed upon must have passed conditions (1) - (3)
     * at the time of their inception, and that required a quorum of nodes to agree.
     * <p>
     * There does exist an edge case of, two sets of Cassandra clusters being added (3 and 6 respectively).
     * On initialization, the Cassandra cluster with 6 will be used as the base case if the other 3 nodes
     * are down, as this will satisfy quorum requirements. However, the cluster of 6 could be the wrong
     * cluster, which means we're reading/writing from the wrong cluster! However, this then requires we
     * check all nodes, which then means we cannot handle Cassandra restarts, thus this is the best we can do.
     *
     * @param newlyAddedHosts Set of new Cassandra servers you wish to validate.
     * @param allHosts All Cassandra servers which must include newlyAddedHosts.
     * @return Set of Cassandra servers which do not match the pre-existing hosts topology. Servers without
     * the get_host_ids endpoint will never be returned here.
     */
    public Set<CassandraServer> getNewHostsWithInconsistentTopologiesAndRetry(
            Map<CassandraServer, CassandraServerOrigin> newlyAddedHosts,
            Map<CassandraServer, CassandraClientPoolingContainer> allHosts,
            Duration waitTimeBetweenCalls,
            Duration maxWaitTime) {
        Stopwatch stopwatch = Stopwatch.createStarted();
        Retryer<Set<CassandraServer>> retryer = RetryerBuilder.<Set<CassandraServer>>newBuilder()
                .retryIfResult(servers -> servers.size() == allHosts.size())
                .retryIfException()
                .withWaitStrategy(WaitStrategies.fixedWait(waitTimeBetweenCalls.toMillis(), TimeUnit.MILLISECONDS))
                .withStopStrategy(StopStrategies.stopAfterDelay(maxWaitTime.toMillis(), TimeUnit.MILLISECONDS))
                .build();
        Supplier<Set<CassandraServer>> inconsistentNewHosts =
                () -> getNewHostsWithInconsistentTopologies(newlyAddedHosts, allHosts);
        try {
            return retryer.call(inconsistentNewHosts::get);
        } catch (RetryException | ExecutionException e) {
            metrics.validationFailures().inc();
            log.error(
                    "Failed to obtain consistent view of hosts from cluster.",
                    SafeArg.of("newlyAddedCassandraHosts", newlyAddedHosts),
                    SafeArg.of("allCassandraHosts", allHosts.keySet()),
                    e);
            return inconsistentNewHosts.get();
        } finally {
            metrics.validationLatency().update(stopwatch.elapsed(TimeUnit.MILLISECONDS));
        }
    }

    @VisibleForTesting
    Set<CassandraServer> getNewHostsWithInconsistentTopologies(
            Map<CassandraServer, CassandraServerOrigin> newlyAddedHosts,
            Map<CassandraServer, CassandraClientPoolingContainer> allHosts) {

        Set<CassandraServer> newlyAddedHostsWithoutOrigin = newlyAddedHosts.keySet();
        if (newlyAddedHosts.isEmpty()) {
            return newlyAddedHostsWithoutOrigin;
        }

        Preconditions.checkArgument(
                allHosts.keySet().containsAll(newlyAddedHostsWithoutOrigin),
                "Newly added hosts must be a subset of all hosts, as otherwise we have no way to query them.",
                SafeArg.of("newlyAddedHosts", CassandraLogHelper.collectionOfHosts(newlyAddedHostsWithoutOrigin)),
                SafeArg.of("allHosts", CassandraLogHelper.collectionOfHosts(allHosts.keySet())));

        Map<CassandraServer, HostIdResult> hostIdsByServerWithoutSoftFailures =
                fetchHostIdsIgnoringSoftFailures(allHosts);

        Map<CassandraServer, HostIdResult> currentServersWithoutSoftFailures = EntryStream.of(
                        hostIdsByServerWithoutSoftFailures)
                .removeKeys(newlyAddedHosts::containsKey)
                .toMap();
        Map<CassandraServer, HostIdResult> newServersWithoutSoftFailures = EntryStream.of(
                        hostIdsByServerWithoutSoftFailures)
                .filterKeys(newlyAddedHosts::containsKey)
                .toMap();

        // This means currently we've no servers or no server without the get_host_ids endpoint.
        // Therefore, we need to come to a consensus on the new servers.
        if (currentServersWithoutSoftFailures.isEmpty()) {
            ClusterTopologyResult topologyResultFromNewServers =
                    maybeGetConsistentClusterTopology(newServersWithoutSoftFailures);
            Set<String> configuredServersSnapshot = configuredServers.get();
            Map<CassandraServer, HostIdResult> newServersFromConfig = EntryStream.of(newServersWithoutSoftFailures)
                    .filterKeys(server -> configuredServersSnapshot.contains(server.cassandraHostName()))
                    .toMap();
            return getNewHostsWithInconsistentTopologiesFromTopologyResult(
                    topologyResultFromNewServers,
                    newServersWithoutSoftFailures,
                    newServersFromConfig,
                    newlyAddedHostsWithoutOrigin,
                    allHosts.keySet());
        }

        // If a consensus can be reached from the current servers, filter all new servers which have the same set of
        // host ids. Accept dissent as such, but permit new servers if they are in quorum _and_ match the previously
        // accepted set of host IDs
        ClusterTopologyResult topologyFromCurrentServers =
                maybeGetConsistentClusterTopology(currentServersWithoutSoftFailures);

        return getNewHostsWithInconsistentTopologiesFromTopologyResult(
                topologyFromCurrentServers,
                newServersWithoutSoftFailures,
                newServersWithoutSoftFailures,
                newlyAddedHosts.keySet(),
                allHosts.keySet());
    }

    private Set<CassandraServer> getNewHostsWithInconsistentTopologiesFromTopologyResult(
            ClusterTopologyResult topologyResult,
            Map<CassandraServer, HostIdResult> newServersWithoutSoftFailures,
            Map<CassandraServer, HostIdResult> serversToConsiderWhenNoQuorumPresent,
            Set<CassandraServer> newlyAddedHosts,
            Set<CassandraServer> allHosts) {
        switch (topologyResult.type()) {
            case CONSENSUS:
                Preconditions.checkState(
                        topologyResult.agreedTopology().isPresent(),
                        "Expected to have a consistent topology for a CONSENSUS result, but did not.");
                ConsistentClusterTopology topology =
                        topologyResult.agreedTopology().get();
                pastConsistentTopology.set(topology);
                return EntryStream.of(newServersWithoutSoftFailures)
                        .removeValues(result -> result.type() == HostIdResult.Type.SUCCESS
                                && result.hostIds().equals(topology.hostIds()))
                        .keys()
                        .toSet();
            case DISSENT:
                // In the event of *active* dissent, we want to hard fail.
                return newServersWithoutSoftFailures.keySet();
            case NO_QUORUM:
                // In the event of no quorum, we trust the new servers iff they agree with our historical knowledge
                // of what the old servers were thinking, since in containerised deployments all nodes can change
                // between refreshes for legitimate reasons (but they should still refer to the same underlying
                // cluster).
                if (pastConsistentTopology.get() == null) {
                    ClusterTopologyResult result =
                            maybeGetConsistentClusterTopology(serversToConsiderWhenNoQuorumPresent);
                    if (result.agreedTopology().isPresent()) {
                        pastConsistentTopology.set(result.agreedTopology().get());
                        return Sets.difference(
                                newServersWithoutSoftFailures.keySet(),
                                result.agreedTopology().get().serversInConsensus());
                    } else {
                        // We don't have a record of what worked in the past nor from config, so just reject.
                        return newServersWithoutSoftFailures.keySet();
                    }
                }
                Optional<ConsistentClusterTopology> maybeTopology = maybeGetConsistentClusterTopology(
                                serversToConsiderWhenNoQuorumPresent)
                        .agreedTopology();
                if (maybeTopology.isEmpty()) {
                    log.info(
                            "No quorum was detected in original set of servers, and the filtered set of servers were"
                                    + " also not in agreement. Not adding new servers in this case.",
                            SafeArg.of("newServers", CassandraLogHelper.collectionOfHosts(newlyAddedHosts)),
                            SafeArg.of("allServers", CassandraLogHelper.collectionOfHosts(allHosts)));
                    return newServersWithoutSoftFailures.keySet();
                }
                ConsistentClusterTopology newNodesAgreedTopology = maybeTopology.get();
                ConsistentClusterTopology pastTopologySnapshot = pastConsistentTopology.get();
                if (!sharesAtLeastOneHostId(newNodesAgreedTopology, pastTopologySnapshot)) {
                    log.info(
                            "No quorum was detected among the original set of servers. While a filtered set of servers"
                                    + " could reach a consensus, this differed from the last agreed value among the old"
                                    + " servers, and is not demonstrably a plausible evolution of the last agreed"
                                    + " topology. Not adding new servers in this case.",
                            SafeArg.of("pastConsistentTopology", pastTopologySnapshot),
                            SafeArg.of("newNodesAgreedTopology", newNodesAgreedTopology),
                            SafeArg.of("newServers", CassandraLogHelper.collectionOfHosts(newlyAddedHosts)),
                            SafeArg.of("allServers", CassandraLogHelper.collectionOfHosts(allHosts)));
                    return newServersWithoutSoftFailures.keySet();
                }
                log.info(
                        "No quorum was detected among the original set of servers. A filtered set of servers reached a"
                                + " consensus that was a plausible evolution of the last agreed value among the old"
                                + " servers. Adding new servers that were in consensus.",
                        SafeArg.of("pastConsistentTopology", pastTopologySnapshot),
                        SafeArg.of("newNodesAgreedTopology", newNodesAgreedTopology),
                        SafeArg.of("newServers", CassandraLogHelper.collectionOfHosts(newlyAddedHosts)),
                        SafeArg.of("allServers", CassandraLogHelper.collectionOfHosts(allHosts)));
                return Sets.difference(
                        newServersWithoutSoftFailures.keySet(), newNodesAgreedTopology.serversInConsensus());
            default:
                throw new SafeIllegalStateException(
                        "Unexpected cluster topology result type", SafeArg.of("type", topologyResult.type()));
        }
    }

    /**
     * Obtains a consistent view of the cluster topology for the provided hosts.
     * <p>
     * This is achieved by comparing the hostIds (list of UUIDs for each C* node) for all Cassandra nodes.
     * A quorum of C* nodes are required to be reachable and all reachable nodes must have the same
     * topology (hostIds) for this to return a valid result. Nodes that are reachable but do not have
     * support for our get_host_ids endpoint are simply ignored and will not be filtered out.
     *
     * @param hostIdsByServerWithoutSoftFailures Cassandra hosts to obtain a consistent topology view from
     * @return If consensus could be reached, the topology and the list of valid hosts, otherwise empty.
     */
    private ClusterTopologyResult maybeGetConsistentClusterTopology(
            Map<CassandraServer, HostIdResult> hostIdsByServerWithoutSoftFailures) {
        // If all our queries fail due to soft failures, then our consensus is an empty set of host ids
        if (hostIdsByServerWithoutSoftFailures.isEmpty()) {
            return ClusterTopologyResult.consensus(ConsistentClusterTopology.builder()
                    .hostIds(Set.of())
                    .serversInConsensus(hostIdsByServerWithoutSoftFailures.keySet())
                    .build());
        }

        Map<CassandraServer, Set<String>> hostIdsWithoutFailures = EntryStream.of(hostIdsByServerWithoutSoftFailures)
                .filterValues(result -> result.type() == HostIdResult.Type.SUCCESS)
                .mapValues(HostIdResult::hostIds)
                .toMap();

        // Only consider hosts that have the endpoint for quorum calculations.
        // Otherwise, we will never add hosts when we're in a mixed state
        int quorum = (hostIdsByServerWithoutSoftFailures.size() / 2) + 1;

        // If too many hosts are unreachable, then we cannot come to a consensus
        if (hostIdsWithoutFailures.size() < quorum) {
            return ClusterTopologyResult.noQuorum();
        }

        Set<Set<String>> uniqueSetsOfHostIds =
                EntryStream.of(hostIdsWithoutFailures).values().toImmutableSet();

        // If we only have one set of host ids, we've consensus, otherwise fail
        if (uniqueSetsOfHostIds.size() == 1) {
            Set<String> uniqueHostIds = Iterables.getOnlyElement(uniqueSetsOfHostIds);
            return ClusterTopologyResult.consensus(ConsistentClusterTopology.builder()
                    .hostIds(uniqueHostIds)
                    .serversInConsensus(hostIdsWithoutFailures.keySet())
                    .build());
        }

        return ClusterTopologyResult.dissent();
    }

    private Map<CassandraServer, HostIdResult> fetchHostIdsIgnoringSoftFailures(
            Map<CassandraServer, CassandraClientPoolingContainer> servers) {
        Map<CassandraServer, HostIdResult> results =
                EntryStream.of(servers).mapValues(this::fetchHostIds).toMap();

        if (KeyedStream.stream(results)
                .values()
                .anyMatch(result -> result.type() == HostIdResult.Type.SOFT_FAILURE
                        || result.type() == HostIdResult.Type.HARD_FAILURE)) {
            log.warn(
                    "While fetching host id from hosts, some reported soft and hard failures.",
                    SafeArg.of("results", results));
        }

        return EntryStream.of(results)
                .removeValues(result -> result.type() == HostIdResult.Type.SOFT_FAILURE)
                .toMap();
    }

    @VisibleForTesting
    HostIdResult fetchHostIds(CassandraClientPoolingContainer container) {
        CassandraServer server = container.getCassandraServer();
        try (CassandraClient client = cassandraClientFactory.apply(server)) {
            return HostIdResult.success(client.get_host_ids());
        } catch (Exception e) {
            // If the get_host_ids API endpoint does not exist, then return a soft failure.
            if (e instanceof TApplicationException) {
                TApplicationException applicationException = (TApplicationException) e;
                if (applicationException.getType() == TApplicationException.UNKNOWN_METHOD) {
                    return HostIdResult.softFailure();
                }
            }
            return HostIdResult.hardFailure();
        }
    }

    @VisibleForTesting
    static boolean sharesAtLeastOneHostId(ConsistentClusterTopology topology, ConsistentClusterTopology otherTopology) {
        return !Sets.intersection(topology.hostIds(), otherTopology.hostIds()).isEmpty();
    }

    @Value.Immutable
    public interface ConsistentClusterTopology {

        Set<String> hostIds();

        Set<CassandraServer> serversInConsensus();

        static ImmutableConsistentClusterTopology.Builder builder() {
            return ImmutableConsistentClusterTopology.builder();
        }
    }

    enum ClusterTopologyResultType {
        CONSENSUS,
        DISSENT,
        NO_QUORUM
    }

    @Value.Immutable
    public interface ClusterTopologyResult {
        ClusterTopologyResultType type();

        Optional<ConsistentClusterTopology> agreedTopology();

        static ClusterTopologyResult consensus(ConsistentClusterTopology consistentClusterTopology) {
            return ImmutableClusterTopologyResult.builder()
                    .type(ClusterTopologyResultType.CONSENSUS)
                    .agreedTopology(consistentClusterTopology)
                    .build();
        }

        static ClusterTopologyResult dissent() {
            return ImmutableClusterTopologyResult.builder()
                    .type(ClusterTopologyResultType.DISSENT)
                    .build();
        }

        static ClusterTopologyResult noQuorum() {
            return ImmutableClusterTopologyResult.builder()
                    .type(ClusterTopologyResultType.NO_QUORUM)
                    .build();
        }
    }
}<|MERGE_RESOLUTION|>--- conflicted
+++ resolved
@@ -26,12 +26,9 @@
 import com.google.common.collect.Iterables;
 import com.google.common.collect.Sets;
 import com.palantir.atlasdb.CassandraTopologyValidationMetrics;
-<<<<<<< HEAD
-import com.palantir.atlasdb.keyvalue.cassandra.CassandraClientFactory.CassandraClientConfig;
-=======
 import com.palantir.atlasdb.cassandra.CassandraKeyValueServiceRuntimeConfig;
 import com.palantir.atlasdb.cassandra.CassandraServersConfigs.ThriftHostsExtractingVisitor;
->>>>>>> 1774a018
+import com.palantir.atlasdb.keyvalue.cassandra.CassandraClientFactory.CassandraClientConfig;
 import com.palantir.atlasdb.keyvalue.cassandra.pool.CassandraServer;
 import com.palantir.common.base.FunctionCheckedException;
 import com.palantir.common.streams.KeyedStream;
@@ -60,18 +57,13 @@
     private static final SafeLogger log = SafeLoggerFactory.get(CassandraTopologyValidator.class);
     private final CassandraTopologyValidationMetrics metrics;
     private final AtomicReference<ConsistentClusterTopology> pastConsistentTopology;
-<<<<<<< HEAD
     private final FunctionCheckedException<CassandraServer, CassandraClient, TException> cassandraClientFactory;
+    private final Supplier<Set<String>> configuredServers;
 
     private CassandraTopologyValidator(
             CassandraTopologyValidationMetrics metrics,
-            FunctionCheckedException<CassandraServer, CassandraClient, TException> cassandraClientFactory) {
-=======
-    private final Supplier<Set<String>> configuredServers;
-
-    @VisibleForTesting
-    CassandraTopologyValidator(CassandraTopologyValidationMetrics metrics, Supplier<Set<String>> configuredServers) {
->>>>>>> 1774a018
+            FunctionCheckedException<CassandraServer, CassandraClient, TException> cassandraClientFactory,
+            Supplier<Set<String>> configuredServers) {
         this.metrics = metrics;
         this.cassandraClientFactory = cassandraClientFactory;
         this.pastConsistentTopology = new AtomicReference<>();
@@ -80,26 +72,23 @@
 
     public static CassandraTopologyValidator create(
             CassandraTopologyValidationMetrics metrics,
+            CassandraClientConfig clientConfig,
             Refreshable<CassandraKeyValueServiceRuntimeConfig> runtimeConfigRefreshable) {
         return new CassandraTopologyValidator(
                 metrics,
+                server -> CassandraClientFactory.getClientInternal(server, clientConfig),
                 runtimeConfigRefreshable.map(
                         config -> config.servers().accept(ThriftHostsExtractingVisitor.INSTANCE).stream()
                                 .map(InetSocketAddress::getHostString)
                                 .collect(Collectors.toSet())));
     }
 
-    public static CassandraTopologyValidator create(
-            CassandraTopologyValidationMetrics metrics, CassandraClientConfig clientConfig) {
-        return new CassandraTopologyValidator(
-                metrics, server -> CassandraClientFactory.getClientInternal(server, clientConfig));
-    }
-
     @VisibleForTesting
     static CassandraTopologyValidator createForTests(
             CassandraTopologyValidationMetrics metrics,
-            FunctionCheckedException<CassandraServer, CassandraClient, TException> cassandraClientFactory) {
-        return new CassandraTopologyValidator(metrics, cassandraClientFactory);
+            FunctionCheckedException<CassandraServer, CassandraClient, TException> cassandraClientFactory,
+            Supplier<Set<String>> configuredServers) {
+        return new CassandraTopologyValidator(metrics, cassandraClientFactory, configuredServers);
     }
 
     /**
