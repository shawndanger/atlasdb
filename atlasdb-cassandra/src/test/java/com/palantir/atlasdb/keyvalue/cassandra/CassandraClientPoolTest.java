--- conflicted
+++ resolved
@@ -483,14 +483,15 @@
     }
 
     @Test
-<<<<<<< HEAD
     public void onlyServersWithConsistentTopologyAddedOnStartupFromConfig() {
         setupThriftServers(ImmutableSet.of(CASS_SERVER_1.proxy(), CASS_SERVER_2.proxy()));
         setCassandraServersTo(CASS_SERVER_1, CASS_SERVER_2);
         setupHostsWithInconsistentTopology(CASS_SERVER_2);
         CassandraClientPoolImpl clientPool = createClientPool();
         assertThat(clientPool.getCurrentPools()).containsOnlyKeys(CASS_SERVER_1);
-=======
+    }
+
+    @Test
     public void refreshOccursInSecondsWhenNoPoolsAvailable() {
         // We need to succeed initialisation, which would fail if there are no servers!
         setupHostsWithConsistentTopology();
@@ -534,7 +535,6 @@
         // And after the pool refresh time, we finally do another iteration
         deterministicExecutor.tick(2 * secondsToRefreshBy, TimeUnit.SECONDS);
         verify(cassandra, times(2)).getCurrentServerListFromConfig();
->>>>>>> 29ffccff
     }
 
     private CassandraServer getCassandraServerFromInvocation(InvocationOnMock invocation) {
