--- conflicted
+++ resolved
@@ -18,11 +18,7 @@
 
 import com.palantir.atlasdb.workload.store.ColumnValue;
 import com.palantir.atlasdb.workload.transaction.witnessed.WitnessedRowColumnRangeReadTransactionAction;
-<<<<<<< HEAD
-import java.util.SortedMap;
-=======
 import java.util.List;
->>>>>>> 245d01b7
 import org.immutables.value.Value;
 
 /**
@@ -46,15 +42,7 @@
         return visitor.visit(this);
     }
 
-<<<<<<< HEAD
-    static ImmutableRowColumnRangeReadTransactionAction.Builder builder() {
-        return ImmutableRowColumnRangeReadTransactionAction.builder();
-    }
-
-    default WitnessedRowColumnRangeReadTransactionAction witness(SortedMap<Integer, Integer> columnsAndValues) {
-=======
     default WitnessedRowColumnRangeReadTransactionAction witness(List<ColumnValue> columnsAndValues) {
->>>>>>> 245d01b7
         return WitnessedRowColumnRangeReadTransactionAction.builder()
                 .originalQuery(this)
                 .columnsAndValues(columnsAndValues)
